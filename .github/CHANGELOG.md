--- conflicted
+++ resolved
@@ -1,11 +1,8 @@
 # Release 0.20.0-dev
 
 ### New features
-<<<<<<< HEAD
+
 * New function to produce Bloch-Messiah decomposition of symplectic matrices.
-
-* New functions for calculating properties of distinguihable squeezed states of light having passed through an interferometer. [#326](https://github.com/XanaduAI/thewalrus/pull/326)
-=======
 
 ### Breaking changes
 
@@ -27,7 +24,7 @@
 
 This release contains contributions from (in alphabetical order):
 
-Mikhail Andrenkov, Antonín Hoskovec
+Mikhail Andrenkov, Antonín Hoskovec, Martin Houde
 
 ---
 
@@ -35,7 +32,6 @@
 
 ### New features
 * New functions for calculating properties of distinguishable squeezed states of light having passed through an interferometer. [#326](https://github.com/XanaduAI/thewalrus/pull/326)
->>>>>>> 84d04dc1
 
 * New function `ltor` is added which allows `threshold_detector_prob` to act more consistently on displaced and zero-mean Gaussian states. [#317](https://github.com/XanaduAI/thewalrus/pull/317)
 
