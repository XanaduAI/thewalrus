# Version 0.16.0-dev

### New features

<<<<<<< HEAD
* Adds the function `hafnian_sparse` to compute sparse loop hafnians (pure python implementation). [#245](https://github.com/XanaduAI/thewalrus/pull/245)
=======

* ``symplectic.squeezing`` function is now generalized to multiple modes of single mode squeezing [#249](https://github.com/XanaduAI/thewalrus/pull/249)

* adds a function ``symplectic.passive_transformation`` which allows for Gaussian states to be transformed by arbitrary non-unitary, non-square linear optical transformations [#249](https://github.com/XanaduAI/thewalrus/pull/249)

* ``torontonian_sample_state`` now can sample displaced Gaussian states [#248](https://github.com/XanaduAI/thewalrus/pull/248)

* Adds the function `hafnian_banded` to calculate the hafnian of a banded matrix [#246](https://github.com/XanaduAI/thewalrus/pull/246)

>>>>>>> e32c40a5

### Improvements

* Speeds up the calculation of photon number variances/covariances [#244](https://github.com/XanaduAI/thewalrus/pull/244)

### Bug fixes

### Breaking changes

### Contributors

This release contains contributions from (in alphabetical order):

<<<<<<< HEAD
Filippo Miatto, Nicolas Quesada
=======
Jake Bulmer, Timjan Kalajdzievski, Nicolas Quesada

>>>>>>> e32c40a5

---

# Version 0.15.1

### Bug fixes

* Builds The Walrus binaries against an older version of NumPy, to avoid
  a breaking ABI change in NumPy 1.20.
  [#240](https://github.com/XanaduAI/thewalrus/pull/240)

### Contributors

This release contains contributions from (in alphabetical order):

Josh Izaac

---

# Version 0.15.0

### New features

* Adds the function `random_banded_interferometer` to generate unitary matrices with a given bandwidth. [#208](https://github.com/XanaduAI/thewalrus/pull/208)

* Adds the function `tvd_cutoff_bounds` to calculate bounds in the total variation distance between a Fock-truncated and an ideal GBS distribution. [#210](https://github.com/XanaduAI/thewalrus/pull/210)

* Adds function for calculating threshold detection probabilities for Gaussian states with displacement. [#220](https://github.com/XanaduAI/thewalrus/pull/220)

* Adds new functions `total_photon_number_distribution` and `characteristic_function` to study properties of the total photon number distribution of a `k` identical lossy squeezers. [#230](https://github.com/XanaduAI/thewalrus/pull/230)

* Adds new functions `xxpp_to_xpxp` and `xpxp_to_xxpp` in the `symplectic` module to swap the ordering of the quadrature operators in vectors and matrices. [#237](https://github.com/XanaduAI/thewalrus/pull/237/)


### Improvements

* The hafnians and loop hafnians of diagonal matrices are now calculated in polynomial time. [#212](https://github.com/XanaduAI/thewalrus/pull/212)

* Refactors `setup.py` to avoid issues with `CFLAGS`. [#229](https://github.com/XanaduAI/thewalrus/pull/229)

* The `fidelity` function in `quantum/gaussian_checks.py` is rewritten to add clarity. [#226](https://github.com/XanaduAI/thewalrus/pull/226)

* Simplifies logic of `normal_ordered_expectation` by removing mutually cancelling `np.conj`. [#228](https://github.com/XanaduAI/thewalrus/pull/228)

### Bug fixes

* Removes unnecessary `np.real_if_close` statements in `quantum/fock_tensors.py` causing the `probabilities` to not be normalized. [#215](https://github.com/XanaduAI/thewalrus/pull/215)

* Fixes the prefactor in `pure_state_amplitude`. [#231](https://github.com/XanaduAI/thewalrus/pull/231)

### Contributors

This release contains contributions from (in alphabetical order):

Jack Brown, Jake Bulmer, Rachel Chadwick, Stefano Paesani, Nicolas Quesada


---

# Version 0.14.0

### New features

* Adds the function `find_classical_subsystem` that tries to find a subset of the modes with a classical covariance matrix. [#193](https://github.com/XanaduAI/thewalrus/pull/193)

* Adds the functions `mean_number_of_clicks` and `variance_number_of_clicks` that calculate the first and second statistical moments of the total number of clicks in a Gaussian state centered at the origin. [#195](https://github.com/XanaduAI/thewalrus/pull/195)

* Adds the module `decompositions` with the function `williamson` to find the Williamson decomposition of an even-size positive-semidefinite matrix. [#200](https://github.com/XanaduAI/thewalrus/pull/200)

* Adds the `loop_hafnian_quad` function to the Python interface for converting double into quad, do the calculations in quad and then return a double. [#201](https://github.com/XanaduAI/thewalrus/pull/201)

### Improvements

* Introduces a new faster and significantly more accurate algorithm to calculate power traces allowing to speed up the calculation of loop hafnians [#199](https://github.com/XanaduAI/thewalrus/pull/199)

* The `quantum` module has been refactored and organized into sub-modules. Several functions have been renamed, while the old names are being deprecated. [#197](https://github.com/XanaduAI/thewalrus/pull/197)

* Adds support for C++14 [#202](https://github.com/XanaduAI/thewalrus/pull/202)

* `pytest-randomly` is added to the test suite to improve testing and avoid stochastically failing tests. [#205](https://github.com/XanaduAI/thewalrus/pull/205)

* Modifies the function `input_validation` to use `np.allclose` for checking the symmetry of the input matrices. [#206](https://github.com/XanaduAI/thewalrus/pull/205)

* Modifies the function `_hafnian` to calculate efficiently loop hafnians of diagonal matrices. [#206](https://github.com/XanaduAI/thewalrus/pull/205)

### Breaking changes

* Removes the redundant function `normal_ordered_complex_cov`. [#194](https://github.com/XanaduAI/thewalrus/pull/194)

* Renames the function `mean_number_of_clicks` to be `mean_number_of_click_graph`. [#195](https://github.com/XanaduAI/thewalrus/pull/195)

### Contributors

This release contains contributions from (in alphabetical order):

Theodor Isacsson, Nicolas Quesada, Trevor Vincent


---


# Version 0.13.0

### New features

* Adds a new algorithm for hafnians of matrices with low rank. [#166](https://github.com/XanaduAI/thewalrus/pull/166)

* Adds a function to calculate the fidelity between two Gaussian quantum states. [#169](https://github.com/XanaduAI/thewalrus/pull/169)

* Adds a new module, `thewalrus.random`, to generate random unitary, symplectic and covariance matrices. [#169](https://github.com/XanaduAI/thewalrus/pull/169)

* Adds new functions `normal_ordered_expectation`, `photon_number_expectation` and `photon_number_squared_expectation` in `thewalrus.quantum` to calculate expectation values of products of normal ordered expressions and number operators and their squares. [#175](https://github.com/XanaduAI/thewalrus/pull/175)

* Adds the function `hafnian_sample_graph_rank_one` in `thewalrus.samples` to sample from rank-one adjacency matrices. [#174](https://github.com/XanaduAI/thewalrus/pull/174)

### Improvements

* Adds parallelization support using Dask for `quantum.probabilities`. [#161](https://github.com/XanaduAI/thewalrus/pull/161)

* Removes support for Python 3.5. [#163](https://github.com/XanaduAI/thewalrus/pull/163)

* Changes in the interface and speed ups in the functions in the `thewalrus.fock_gradients` module. [#164](https://github.com/XanaduAI/thewalrus/pull/164/files)

* Improves documentation of the multidimensional Hermite polynomials. [#166](https://github.com/XanaduAI/thewalrus/pull/166)

* Improves speed of `fock_tensor` when the symplectic matrix passed is also orthogonal. [#166](https://github.com/XanaduAI/thewalrus/pull/166)

### Bug fixes

* Fixes Numba decorated functions not rendering properly in the documentation. [#173](https://github.com/XanaduAI/thewalrus/pull/173)

* Solves the issue with `quantum` and `samples` not being rendered in the documentation or the TOC. [#173](https://github.com/XanaduAI/thewalrus/pull/173)

* Fix bug where quantum and samples were not showing up in the documentation. [#182](https://github.com/XanaduAI/thewalrus/pull/182)

### Breaking changes

* The functions in `thewalrus.fock_gradients` are now separated into functions for the gradients and the gates. Moreover, they are renamed, for instance `Dgate` becomes `displacement` and its gradient is now `grad_displacement`. [#164](https://github.com/XanaduAI/thewalrus/pull/164/files)

### Contributors

This release contains contributions from (in alphabetical order):

Theodor Isacsson, Josh Izaac, Filippo Miatto, Nicolas Quesada

---


# Version 0.12.0

### New features

* Adds the ability to calculate the mean number of photons in a given mode of a Gaussian state. [#148](https://github.com/XanaduAI/thewalrus/pull/148)

* Adds the ability to calculate the photon number distribution of a pure or mixed state using `generate_probabilities`. [#152](https://github.com/XanaduAI/thewalrus/pull/152)

* Allows to update the photon number distribution when undergoing loss by using `update_probabilities_with_loss`. [#152](https://github.com/XanaduAI/thewalrus/pull/152)

* Allows to update the photon number distribution when undergoing noise `update_probabilities_with_noise`. [#153](https://github.com/XanaduAI/thewalrus/pull/153)

* Adds a brute force sampler `photon_number_sampler` that given a (multi-)mode photon number distribution generates photon number samples. [#152](https://github.com/XanaduAI/thewalrus/pull/152)

* Adds the ability to perform the Autonne-Takagi decomposition of a complex-symmetric matrix using `autonne` from the `symplectic` module. [#154](https://github.com/XanaduAI/thewalrus/pull/154)

### Improvements


* Improves the efficiency of Hermite polynomial calculation in `hermite_multidimensional.hpp`. [#141](https://github.com/XanaduAI/thewalrus/pull/141)

* Implements parallelization with Dask for sampling from the Hafnian/Torontonian of a Gaussian state. [#145](https://github.com/XanaduAI/thewalrus/pull/145)

### Bug fixes

* Corrects the issue with hbar taking a default value when calling `state_vector`, `pure_state_amplitude`, and `density_matrix_element` [#149](https://github.com/XanaduAI/thewalrus/pull/149)

### Contributors

This release contains contributions from (in alphabetical order):


Theodor Isacsson, Nicolas Quesada, Kieran Wilkinson


---


# Version 0.11.0

### New features

* Introduces the renormalized hermite polynomials. These new polynomials improve the speed and accuracy of `thewalrus.quantum.state_vector` and `thewalrus.quantum.density_matrix` and also `hafnian_batched` and `hermite_multimensional` when called with the optional argument `renorm=True`. [#108](https://github.com/XanaduAI/thewalrus/pull/108)

* Adds functions for calculating the covariance for the photon number distribution of a Gaussian state including a function for the full covariance matrix. [#137](https://github.com/XanaduAI/thewalrus/pull/137)

* Adds support for Python 3.8. [#138](https://github.com/XanaduAI/thewalrus/pull/138)

### Improvements

* Updates the reference that should be used when citing The Walrus. [#102](https://github.com/XanaduAI/thewalrus/pull/102)

* Updates and improves the speed and accuracy of `thewalrus.quantum.fock_tensor`. [#107](https://github.com/XanaduAI/thewalrus/pull/107)

* Add OpenMP support to the repeated moment hafnian code. [#120](https://github.com/XanaduAI/thewalrus/pull/120)

* Improves speed of the functions in `hermite_multidimensional.hpp`. [#123](https://github.com/XanaduAI/thewalrus/pull/123)

* Improves speed of the functions in `thewalrus.fock_gradients` by doing calls to optimized functions in `hermite_multidimensional.hpp`. [#123](https://github.com/XanaduAI/thewalrus/pull/123)

* Further improves speed of the functions `thewalrus.fock_gradients` by writing explicit recursion relations for a given number of modes. [#129](https://github.com/XanaduAI/thewalrus/pull/129)

* Adds the functions `find_scaling_adjacency_matrix_torontonian` and `mean_number_of_clicks` that allow to fix the mean number of clicks when doing threshold detection sampling and allow to calculate the mean of clicks generated by a scaled adjacency matrix. [#136](https://github.com/XanaduAI/thewalrus/pull/136/)


### Bug fixes

* Corrects typos in the random number generation in the C++ unit tests. [#118](https://github.com/XanaduAI/thewalrus/pull/118)

* Corrects typos in describing the repeated-moment algorithm of Kan in the documentation. [#104](https://github.com/XanaduAI/thewalrus/pull/104)

* Removes paper.{md,pdf,bib} from the repository now that The Walrus paper is published in Journal of Open Source Software [#106](https://github.com/XanaduAI/thewalrus/pull/106)

* Updates the S2gate to use the correct definition. [#130](https://github.com/XanaduAI/thewalrus/pull/130)

* Corrects the issue with hbar taking a default value when calculating mu in the density matrix function [#134] (https://github.com/XanaduAI/thewalrus/pull/134)

### Contributors

This release contains contributions from (in alphabetical order):

Theodor Isacsson, Josh Izaac, Filippo Miatto, Nicolas Quesada, Trevor Vincent, Kieran Wilkinson


---

# Version 0.10.0

### New features
* Adds the function `thewalrus.quantum.fock_tensor` that returns the Fock space tensor corresponding to a Symplectic transformation in phase space. [#90](https://github.com/XanaduAI/thewalrus/pull/90)

* Adds the `thewalrus.fock_gradients` module which provides the Fock representation of a set of continuous-variable universal gates in the Fock representation and their gradients. [#96](https://github.com/XanaduAI/thewalrus/pull/96)

### Improvements

* Unifies return values of all symplectic gates in the `thewalrus.symplectic` module. [#81](https://github.com/XanaduAI/thewalrus/pull/81)

* Removes unnecessary citations in the tutorials. [#92](https://github.com/XanaduAI/thewalrus/pull/92)

* Improves the efficiency of the multidimensional Hermite polynomials implementation and simplifies a number of derived functions. [#93](https://github.com/XanaduAI/thewalrus/pull/93)

### Bug fixes

* Fixes a bug in the calculation of the state vector in `thewalrus.quantum.state_vector`. This bug was found and fixed while implementing `thewalrus.quantum.fock_tensor`. [#90](https://github.com/XanaduAI/thewalrus/pull/90)

### Contributors

This release contains contributions from (in alphabetical order):

Josh Izaac, Nicolas Quesada


---

# Version 0.9.0

### New features
* Adds a symplectic module `symplectic` which allows easy access to symplectic transformations and covariance matrices of Gaussian states. [#78](https://github.com/XanaduAI/thewalrus/pull/78)

### Improvements

* Adds a quick reference section in the documentation. [#75](https://github.com/XanaduAI/thewalrus/pull/75)

### Bug fixes

* Solves issue [#70](https://github.com/XanaduAI/thewalrus/issues/70) related to the index ordering in `thewalrus.quantum.density_matrix`.

### Contributors

This release contains contributions from (in alphabetical order):

Josh Izaac, Nicolas Quesada


---

# Version 0.8.0

### New features

* Adds classical sampling of permanents of positive definite matrices in `csamples`. [#61](https://github.com/XanaduAI/thewalrus/pull/61)

* The Walrus gallery with examples of nongaussian state preparations that can be studied using the functions from the `quantum` module. [#55](https://github.com/XanaduAI/thewalrus/pull/55)

### Improvements

* Updates the bibliography of the documentation with recently published articles. [#51](https://github.com/XanaduAI/thewalrus/pull/51)

### Bug fixes

* Important bugfix in `quantum`. This bug was detected by running the tests in `test_integration`. [#48](https://github.com/XanaduAI/thewalrus/pull/48)

* Corrects the Makefile so that it uses the environment variable pointing to Eigen (if available). [#58](https://github.com/XanaduAI/thewalrus/pull/58)

* Removes any reference to Fortran in the Makefile. [#58](https://github.com/XanaduAI/thewalrus/pull/58)

### Contributors
This release contains contributions from (in alphabetical order):

Luke Helt, Josh Izaac, Soran Jahangiri, Nicolas Quesada, Guillaume Thekkadath


---

# Version 0.7.0

### New features

* Hafnian library has been renamed to The Walrus, and the low-level libhafnian C++ library renamed to `libwalrus`. [#34](https://github.com/XanaduAI/thewalrus/pull/34)

* Added a seed function `thewalrus.samples.seed`, in order to make the sampling algorithms deterministic for testing purposes. [#29](https://github.com/XanaduAI/thewalrus/pull/29)

* Added support for the batched hafnian; `hafnian_batched` (in Python) and `libwalrus::hermite_multidimensional_cpp` (in C++). This is a newly added algorithm that allows a batch of photon number statistics to be computed for a given quantum Gaussian state. [#21](https://github.com/XanaduAI/thewalrus/pull/21)

* Adds the ability to sample from Gaussian states with finite means. [#25](https://github.com/XanaduAI/thewalrus/pull/25)

### Improvements

* Permanent Fortran code was ported to C++, with improvements including support for quadruple precision and summation using the `fsum` algorithm. [#20](https://github.com/XanaduAI/thewalrus/pull/20)

* Reorganization of the repository structure; C++ source code folder has been renamed from `src` to `include`, C++ tests have been moved into their own top-level directory `tests`, and the `hafnian/lib` subpackage has been removed in favour of a top-level `thewalrus/libwalrus.so` module. [#34](https://github.com/XanaduAI/thewalrus/pull/34)

* Added additional references to the bibliography [#30](https://github.com/XanaduAI/thewalrus/pull/30)

* Adds documentation related to permanents, sampling states with nonzero displacement, sampling of classical states, and multidimensional Hermite polynomials and batched hafnians. [#27](https://github.com/XanaduAI/thewalrus/pull/27)

* Simplifies the hafnian sampling functions [#25](https://github.com/XanaduAI/thewalrus/pull/25)

* Test improvements, including replacing custom tolerance checks with `np.allclose()`. [#23](https://github.com/XanaduAI/thewalrus/pull/23)

### Bug fixes

* Minor typos corrected in the documentation. [#33](https://github.com/XanaduAI/thewalrus/pull/33) [#28](https://github.com/XanaduAI/thewalrus/pull/28) [#34](https://github.com/XanaduAI/thewalrus/pull/31)

### Contributors

This release contains contributions from (in alphabetical order):

Brajesh Gupt, Josh Izaac, Nicolas Quesada

---

# Version 0.6.1

### New features

- Added two new sampling functions in `hafnian.sample`, allowing efficient sampling from classical Gaussian states:

  * `hafnian_sample_classical_state`
  * `torontonian_sample_classical_state`

- Added functions to calculate the probability amplitudes directly for pure states:

  * `pure_state_amplitude`
  * `state_vector`

- Added utility functions to check the validity of covariance matrices:

  * `is_valid_cov`
  * `is_pure_cov`
  * `is_classical_cov`

### Improvements

* All functions in the `quantum` package now take as arguments xp-covariance matrices and vectors of means for consistency.

### Contributors

This release contains contributions from (in alphabetical order):

Nicolas Quesada

---

# Version 0.6.0

### New features

- Added a new sampling submodule `hafnian.sample`, allowing sampling from the underlying hafnian/Torontonian distribution of graphs/Gaussian states

- Documentation overhaul: now contains some of the best and most up-to-date information about hafnians, loop hafnians, and Torontonians

- C++ library has been significantly improved, tested, and refactored

### Improvements

- Ported the `hafnian_approx.F90` Fortran file to C++

- The Torontonian function is now parallelized via OpenMP

- Tests and the C++ header library have been refactored

- Addition of new C++ tests using Googletest

- C++ library is now documented via Doxygen; this is integrated directly into Sphinx

### Contributors

This release contains contributions from (in alphabetical order):

Brajesh Gupt, Josh Izaac, Nicolas Quesada<|MERGE_RESOLUTION|>--- conflicted
+++ resolved
@@ -2,9 +2,7 @@
 
 ### New features
 
-<<<<<<< HEAD
 * Adds the function `hafnian_sparse` to compute sparse loop hafnians (pure python implementation). [#245](https://github.com/XanaduAI/thewalrus/pull/245)
-=======
 
 * ``symplectic.squeezing`` function is now generalized to multiple modes of single mode squeezing [#249](https://github.com/XanaduAI/thewalrus/pull/249)
 
@@ -14,8 +12,6 @@
 
 * Adds the function `hafnian_banded` to calculate the hafnian of a banded matrix [#246](https://github.com/XanaduAI/thewalrus/pull/246)
 
->>>>>>> e32c40a5
-
 ### Improvements
 
 * Speeds up the calculation of photon number variances/covariances [#244](https://github.com/XanaduAI/thewalrus/pull/244)
@@ -28,12 +24,7 @@
 
 This release contains contributions from (in alphabetical order):
 
-<<<<<<< HEAD
-Filippo Miatto, Nicolas Quesada
-=======
-Jake Bulmer, Timjan Kalajdzievski, Nicolas Quesada
-
->>>>>>> e32c40a5
+Jake Bulmer, Timjan Kalajdzievski, Filippo Miatto,, Nicolas Quesada
 
 ---
 
