# Release 0.20.0-dev

### New features

<<<<<<< HEAD
* Implementation of gaussian boson sampling and gaussian boson sampling with threshold detectors. [(#343)](https://github.com/XanaduAI/thewalrus/pull/338)
=======
* New function to produce Bloch-Messiah decomposition of symplectic matrices.
>>>>>>> 3e5b60fe

### Breaking changes

### Improvements

* Added function to extend single mode symplectic to act on multiple modes. [(#347)](https://github.com/XanaduAI/thewalrus/pull/347)

* The displacement function now calculates the displacement operator's matrix elements with respect to the Fock basis using the Laguerre polynomials. This provides enhanced numerical stability for larger cutoff values. [(#351)](https://github.com/XanaduAI/thewalrus/pull/351)

### Bug fixes

* Remove redundant call of `Qmat`, `Amat` from `generate_hafnian_sample`. [(#343)](https://github.com/XanaduAI/thewalrus/pull/343)

### Documentation

* The centralized [Xanadu Sphinx Theme](https://github.com/XanaduAI/xanadu-sphinx-theme) is now used to style the Sphinx documentation.
  [(#341)](https://github.com/XanaduAI/thewalrus/pull/341)

### Contributors

This release contains contributions from (in alphabetical order):

<<<<<<< HEAD
Mikhail Andrenkov, Antonín Hoskovec, Martin Houde, Benjamin Lanthier, Dominic Leclerc, Brandon Turcotte, Jiaqi Zhao
=======
Mikhail Andrenkov, Sebastián Duque, Jacob Hastrup, Antonín Hoskovec, Filippo Miatto, Will McCutcheon
>>>>>>> 3e5b60fe

---

# Version 0.19.0

### New features
* New functions for calculating properties of distinguishable squeezed states of light having passed through an interferometer. [#326](https://github.com/XanaduAI/thewalrus/pull/326)

* New function `ltor` is added which allows `threshold_detector_prob` to act more consistently on displaced and zero-mean Gaussian states. [#317](https://github.com/XanaduAI/thewalrus/pull/317)

* New functions for threshold detection probabilities of Fock states, the Bristolian (brs) and the Unitary Bristolian (ubrs). [#316](https://github.com/XanaduAI/thewalrus/pull/316)

* Entanglement measures `entanglement_entropy` and `log_negativity` for bipartite Gaussian states are added to the quantum submodule. [#332](https://github.com/XanaduAI/thewalrus/pull/322)

* New functions, `recursive_hafnian` and `solve` added in the `_hafnian` module. [#325](https://github.com/XanaduAI/thewalrus/pull/325)

* New function to check if a matrix is symplectic `is_symplectic`. [#334](https://github.com/XanaduAI/thewalrus/pull/334).

* Adds support for Python 3.10. [#337](https://github.com/XanaduAI/thewalrus/pull/337)

### Improvements
* Update methods for calculating threshold detector probabilities of Gaussian states, now using `ltor` function within `threshold_detection_prob` [#317](https://github.com/XanaduAI/thewalrus/pull/317)

* `numba_tor` now can benefit from numba parallelization [#317](https://github.com/XanaduAI/thewalrus/pull/317)

* Recursive Torontonian added for faster computation based on paper ["Polynomial speedup in Torontonian calculation by a scalable recursive algorithm" by Ágoston Kaposi, Zoltán Kolarovszki, Tamás Kozsik, Zoltán Zimborás, and Péter Rakyta](https://arxiv.org/pdf/2109.04528.pdf). [#321](https://github.com/XanaduAI/thewalrus/pull/321)

* Recursive Loop Torontonian added for faster computation based on combining recursive Torontonian improvement and new loop Torontonian feature. [#332](https://github.com/XanaduAI/thewalrus/pull/332)

* Hafnians of odd-sized matrices are calculated roughly twice as fast. [#329](https://github.com/XanaduAI/thewalrus/pull/329)

* The new Hafnian functions now use the Labudde method to calculate power traces instead of using diagonalization. [#333](https://github.com/XanaduAI/thewalrus/pull/333)

### Bug fixes

* Permanent algorithms handle 0x0 cases correctly. [#320](https://github.com/XanaduAI/thewalrus/pull/320)

### Contributors

This release contains contributions from (in alphabetical order):

Jake Bulmer, Luke Helt, Martin Houde, Theodor Isacsson, Benjamin Lanthier, Fabian Laudenbach, Dominic Leclerc, Gregory Morse, Nicolas Quesada, Brandon Turcotte, Jiaqi Zhao

---

# Version 0.18.0

### New features

* Python module for the La Budde method of computing characteristic polynomials. [#304](https://github.com/XanaduAI/thewalrus/pull/304)

### Improvements

* Permanent algorithms are implemented in Python using Numba just-in-time compilation. [#300](https://github.com/XanaduAI/thewalrus/pull/300)

* Hafnian algorithms are implemented in Python using Numba just-in-time compilation. [#311](https://github.com/XanaduAI/thewalrus/pull/311)

* Documentation is updated to include the characteristic polynomials and decompositions modules. [#312](https://github.com/XanaduAI/thewalrus/pull/312)

### Bug fixes

* Makes modules reachable via the global namespace, instead of requiring importing the modules explicitly. [#312](https://github.com/XanaduAI/thewalrus/pull/312)

  ```python
  import thewalrus as tw
  tw.samples.generate_torontonian_sample
  ```

### Breaking Changes

* The Walrus is no longer dependent on C++, and all C++-related code and documentation is removed. Instead, all code has been ported to Python using just-in-time compilation to improve performance. [#311](https://github.com/XanaduAI/thewalrus/pull/311)

### Contributors

This release contains contributions from (in alphabetical order):

Theodor Isacsson, Benjamin Lanthier, Dominic Leclerc, Nicolas Quesada, Brandon Turcotte, Trevor Vincent, Jiaqi Zhao

---

# Version 0.17.0

### Improvements
* Python installation no longer requires [`repoze.lru`](https://pypi.org/project/repoze.lru/). [#293](https://github.com/XanaduAI/thewalrus/pull/293)

* Multidimensional Hermite polynomials are now implemented in Numba, hence reducing the C++ dependencies of The Walrus. [#295](https://github.com/XanaduAI/thewalrus/pull/295)

* Updates missing figures in the "Basics of Hafnians and Loop Hafnians" documentation. [#288](https://github.com/XanaduAI/thewalrus/pull/288)

### Contributors

This release contains contributions from (in alphabetical order):

Mikhail Andrenkov, Sebastián Duque

---

# Version 0.16.2

### Bug fixes
* `hermite_multidimensional_numba` can now handle a cutoff of type `np.ndarray` with `shape=[]`. [#283](https://github.com/XanaduAI/thewalrus/pull/283)

### Contributors

This release contains contributions from (in alphabetical order):

Filippo Miatto

---

# Version 0.16.1

### Improvements

* Faster implementation of `hermite_multidimensional_numba` and `hermite_multidimensional_numba_grad`. [#280](https://github.com/XanaduAI/thewalrus/pull/280)

### Bug fixes

* Updates the `samples.generate_torontonian_sample` function to ensure probabilities are normalized. [#250](https://github.com/XanaduAI/thewalrus/pull/250)

* Pins Numba to version `<0.54` to avoid binary incompatibilities with the 1.21 release of NumPy. [#250](https://github.com/XanaduAI/thewalrus/pull/250)

### Contributors

This release contains contributions from (in alphabetical order):

Josh Izaac, Filippo Miatto, Nicolas Quesada.

---

# Version 0.16.0

### New features

* Adds the function `hafnian_sparse` to compute sparse loop hafnians (pure Python implementation). [#245](https://github.com/XanaduAI/thewalrus/pull/245)

* The `symplectic.squeezing` function is now generalized to multiple modes of single mode squeezing. [#249](https://github.com/XanaduAI/thewalrus/pull/249)

* Adds a function `symplectic.passive_transformation` which allows for Gaussian states to be transformed by arbitrary non-unitary, non-square linear optical transformations. [#249](https://github.com/XanaduAI/thewalrus/pull/249)

* The `torontonian_sample_state` function now can sample displaced Gaussian states. [#248](https://github.com/XanaduAI/thewalrus/pull/248)

* Adds the function `hafnian_banded` to calculate the hafnian of a banded matrix. [#246](https://github.com/XanaduAI/thewalrus/pull/246)

* Adds the functions `hermite_multidimensional_numba` and `grad_hermite_multidimensional_numba` to calculate renormalized multidimensional Hermite polynomials and its gradients using numba. [#251](https://github.com/XanaduAI/thewalrus/pull/251)

* Adds the functions `mzgate` and `grad_mzgate` to calculate the Fock representation of the Mach-Zehnder gate and its gradients. [#257](https://github.com/XanaduAI/thewalrus/pull/257)

* Adds the ability to calculate n-body photon number distributions using the function `n_body_marginals`. [#253](https://github.com/XanaduAI/thewalrus/pull/253)

* Adds the ability to calculate cumulants and arbitrary expectation values of products of powers of photon numbers with the functions `photon_number_cumulant` and `photon_number_moment` respectively. [#264](https://github.com/XanaduAI/thewalrus/pull/264)

* Adds support for calculating the permanent using the BBFG algorithm and changes this to the default method for calculating permanents. [#267](https://github.com/XanaduAI/thewalrus/pull/267)

* Adds the ability to calculate click cumulants in threshold detection with the function `click_cumulant`. [#264](https://github.com/XanaduAI/thewalrus/pull/274)

### Improvements

* Speeds up the calculation of photon number variances/covariances. [#244](https://github.com/XanaduAI/thewalrus/pull/244)

* Updates documentation for the the `tor` function. [#265](https://github.com/XanaduAI/thewalrus/pull/265)

* Numba methods for multidimensional hermite can now detect dtype automatically. [#271](https://github.com/XanaduAI/thewalrus/pull/271)

### Bug fixes

* Corrects bug in the function `photon_number_covar` that gave incorrect results when the covariance between two modes with finite displacements was calculated.
[#264](https://github.com/XanaduAI/thewalrus/pull/264)

* Fixes a bug in `setup.py` that would cause the build to fail when using miniforge for M1 macs.
[#273](https://github.com/XanaduAI/thewalrus/pull/273)

* Updates the `samples.generate_hafnian_sample` function to renormalizing probabilities. [#250](https://github.com/XanaduAI/thewalrus/pull/250)

### Breaking changes

* Torontonians and approximations to the hafnian for non-negative matrices are no longer calculated
  in C++ using the Eigen software library. Instead, they are now calculated in pure Python using
  Numba. These changes have the nice result of making The Walrus compilable from source using only a
  C++ compiler. [#262](https://github.com/XanaduAI/thewalrus/pull/262) [#259](https://github.com/XanaduAI/thewalrus/pull/259).

### Contributors

This release contains contributions from (in alphabetical order):

Ali Asadi, Jake Bulmer, Timjan Kalajdzievski, Filippo Miatto, Nicolas Quesada, Yuan Yao

---

# Version 0.15.1

### Bug fixes

* Builds The Walrus binaries against an older version of NumPy, to avoid
  a breaking ABI change in NumPy 1.20.
  [#240](https://github.com/XanaduAI/thewalrus/pull/240)

### Contributors

This release contains contributions from (in alphabetical order):

Josh Izaac

---

# Version 0.15.0

### New features

* Adds the function `random_banded_interferometer` to generate unitary matrices with a given bandwidth. [#208](https://github.com/XanaduAI/thewalrus/pull/208)

* Adds the function `tvd_cutoff_bounds` to calculate bounds in the total variation distance between a Fock-truncated and an ideal GBS distribution. [#210](https://github.com/XanaduAI/thewalrus/pull/210)

* Adds function for calculating threshold detection probabilities for Gaussian states with displacement. [#220](https://github.com/XanaduAI/thewalrus/pull/220)

* Adds new functions `total_photon_number_distribution` and `characteristic_function` to study properties of the total photon number distribution of a `k` identical lossy squeezers. [#230](https://github.com/XanaduAI/thewalrus/pull/230)

* Adds new functions `xxpp_to_xpxp` and `xpxp_to_xxpp` in the `symplectic` module to swap the ordering of the quadrature operators in vectors and matrices. [#237](https://github.com/XanaduAI/thewalrus/pull/237/)


### Improvements

* The hafnians and loop hafnians of diagonal matrices are now calculated in polynomial time. [#212](https://github.com/XanaduAI/thewalrus/pull/212)

* Refactors `setup.py` to avoid issues with `CFLAGS`. [#229](https://github.com/XanaduAI/thewalrus/pull/229)

* The `fidelity` function in `quantum/gaussian_checks.py` is rewritten to add clarity. [#226](https://github.com/XanaduAI/thewalrus/pull/226)

* Simplifies logic of `normal_ordered_expectation` by removing mutually cancelling `np.conj`. [#228](https://github.com/XanaduAI/thewalrus/pull/228)

### Bug fixes

* Removes unnecessary `np.real_if_close` statements in `quantum/fock_tensors.py` causing the `probabilities` to not be normalized. [#215](https://github.com/XanaduAI/thewalrus/pull/215)

* Fixes the prefactor in `pure_state_amplitude`. [#231](https://github.com/XanaduAI/thewalrus/pull/231)

### Contributors

This release contains contributions from (in alphabetical order):

Jack Brown, Jake Bulmer, Rachel Chadwick, Stefano Paesani, Nicolas Quesada


---

# Version 0.14.0

### New features

* Adds the function `find_classical_subsystem` that tries to find a subset of the modes with a classical covariance matrix. [#193](https://github.com/XanaduAI/thewalrus/pull/193)

* Adds the functions `mean_number_of_clicks` and `variance_number_of_clicks` that calculate the first and second statistical moments of the total number of clicks in a Gaussian state centered at the origin. [#195](https://github.com/XanaduAI/thewalrus/pull/195)

* Adds the module `decompositions` with the function `williamson` to find the Williamson decomposition of an even-size positive-semidefinite matrix. [#200](https://github.com/XanaduAI/thewalrus/pull/200)

* Adds the `loop_hafnian_quad` function to the Python interface for converting double into quad, do the calculations in quad and then return a double. [#201](https://github.com/XanaduAI/thewalrus/pull/201)

### Improvements

* Introduces a new faster and significantly more accurate algorithm to calculate power traces allowing to speed up the calculation of loop hafnians [#199](https://github.com/XanaduAI/thewalrus/pull/199)

* The `quantum` module has been refactored and organized into sub-modules. Several functions have been renamed, while the old names are being deprecated. [#197](https://github.com/XanaduAI/thewalrus/pull/197)

* Adds support for C++14 [#202](https://github.com/XanaduAI/thewalrus/pull/202)

* `pytest-randomly` is added to the test suite to improve testing and avoid stochastically failing tests. [#205](https://github.com/XanaduAI/thewalrus/pull/205)

* Modifies the function `input_validation` to use `np.allclose` for checking the symmetry of the input matrices. [#206](https://github.com/XanaduAI/thewalrus/pull/205)

* Modifies the function `_hafnian` to calculate efficiently loop hafnians of diagonal matrices. [#206](https://github.com/XanaduAI/thewalrus/pull/205)

### Breaking changes

* Removes the redundant function `normal_ordered_complex_cov`. [#194](https://github.com/XanaduAI/thewalrus/pull/194)

* Renames the function `mean_number_of_clicks` to be `mean_number_of_click_graph`. [#195](https://github.com/XanaduAI/thewalrus/pull/195)

### Contributors

This release contains contributions from (in alphabetical order):

Theodor Isacsson, Nicolas Quesada, Trevor Vincent


---


# Version 0.13.0

### New features

* Adds a new algorithm for hafnians of matrices with low rank. [#166](https://github.com/XanaduAI/thewalrus/pull/166)

* Adds a function to calculate the fidelity between two Gaussian quantum states. [#169](https://github.com/XanaduAI/thewalrus/pull/169)

* Adds a new module, `thewalrus.random`, to generate random unitary, symplectic and covariance matrices. [#169](https://github.com/XanaduAI/thewalrus/pull/169)

* Adds new functions `normal_ordered_expectation`, `photon_number_expectation` and `photon_number_squared_expectation` in `thewalrus.quantum` to calculate expectation values of products of normal ordered expressions and number operators and their squares. [#175](https://github.com/XanaduAI/thewalrus/pull/175)

* Adds the function `hafnian_sample_graph_rank_one` in `thewalrus.samples` to sample from rank-one adjacency matrices. [#174](https://github.com/XanaduAI/thewalrus/pull/174)

### Improvements

* Adds parallelization support using Dask for `quantum.probabilities`. [#161](https://github.com/XanaduAI/thewalrus/pull/161)

* Removes support for Python 3.5. [#163](https://github.com/XanaduAI/thewalrus/pull/163)

* Changes in the interface and speed ups in the functions in the `thewalrus.fock_gradients` module. [#164](https://github.com/XanaduAI/thewalrus/pull/164/files)

* Improves documentation of the multidimensional Hermite polynomials. [#166](https://github.com/XanaduAI/thewalrus/pull/166)

* Improves speed of `fock_tensor` when the symplectic matrix passed is also orthogonal. [#166](https://github.com/XanaduAI/thewalrus/pull/166)

### Bug fixes

* Fixes Numba decorated functions not rendering properly in the documentation. [#173](https://github.com/XanaduAI/thewalrus/pull/173)

* Solves the issue with `quantum` and `samples` not being rendered in the documentation or the TOC. [#173](https://github.com/XanaduAI/thewalrus/pull/173)

* Fix bug where quantum and samples were not showing up in the documentation. [#182](https://github.com/XanaduAI/thewalrus/pull/182)

### Breaking changes

* The functions in `thewalrus.fock_gradients` are now separated into functions for the gradients and the gates. Moreover, they are renamed, for instance `Dgate` becomes `displacement` and its gradient is now `grad_displacement`. [#164](https://github.com/XanaduAI/thewalrus/pull/164/files)

### Contributors

This release contains contributions from (in alphabetical order):

Theodor Isacsson, Josh Izaac, Filippo Miatto, Nicolas Quesada

---


# Version 0.12.0

### New features

* Adds the ability to calculate the mean number of photons in a given mode of a Gaussian state. [#148](https://github.com/XanaduAI/thewalrus/pull/148)

* Adds the ability to calculate the photon number distribution of a pure or mixed state using `generate_probabilities`. [#152](https://github.com/XanaduAI/thewalrus/pull/152)

* Allows to update the photon number distribution when undergoing loss by using `update_probabilities_with_loss`. [#152](https://github.com/XanaduAI/thewalrus/pull/152)

* Allows to update the photon number distribution when undergoing noise `update_probabilities_with_noise`. [#153](https://github.com/XanaduAI/thewalrus/pull/153)

* Adds a brute force sampler `photon_number_sampler` that given a (multi-)mode photon number distribution generates photon number samples. [#152](https://github.com/XanaduAI/thewalrus/pull/152)

* Adds the ability to perform the Autonne-Takagi decomposition of a complex-symmetric matrix using `autonne` from the `symplectic` module. [#154](https://github.com/XanaduAI/thewalrus/pull/154)

### Improvements


* Improves the efficiency of Hermite polynomial calculation in `hermite_multidimensional.hpp`. [#141](https://github.com/XanaduAI/thewalrus/pull/141)

* Implements parallelization with Dask for sampling from the Hafnian/Torontonian of a Gaussian state. [#145](https://github.com/XanaduAI/thewalrus/pull/145)

### Bug fixes

* Corrects the issue with hbar taking a default value when calling `state_vector`, `pure_state_amplitude`, and `density_matrix_element` [#149](https://github.com/XanaduAI/thewalrus/pull/149)

### Contributors

This release contains contributions from (in alphabetical order):


Theodor Isacsson, Nicolas Quesada, Kieran Wilkinson


---


# Version 0.11.0

### New features

* Introduces the renormalized hermite polynomials. These new polynomials improve the speed and accuracy of `thewalrus.quantum.state_vector` and `thewalrus.quantum.density_matrix` and also `hafnian_batched` and `hermite_multimensional` when called with the optional argument `renorm=True`. [#108](https://github.com/XanaduAI/thewalrus/pull/108)

* Adds functions for calculating the covariance for the photon number distribution of a Gaussian state including a function for the full covariance matrix. [#137](https://github.com/XanaduAI/thewalrus/pull/137)

* Adds support for Python 3.8. [#138](https://github.com/XanaduAI/thewalrus/pull/138)

### Improvements

* Updates the reference that should be used when citing The Walrus. [#102](https://github.com/XanaduAI/thewalrus/pull/102)

* Updates and improves the speed and accuracy of `thewalrus.quantum.fock_tensor`. [#107](https://github.com/XanaduAI/thewalrus/pull/107)

* Add OpenMP support to the repeated moment hafnian code. [#120](https://github.com/XanaduAI/thewalrus/pull/120)

* Improves speed of the functions in `hermite_multidimensional.hpp`. [#123](https://github.com/XanaduAI/thewalrus/pull/123)

* Improves speed of the functions in `thewalrus.fock_gradients` by doing calls to optimized functions in `hermite_multidimensional.hpp`. [#123](https://github.com/XanaduAI/thewalrus/pull/123)

* Further improves speed of the functions `thewalrus.fock_gradients` by writing explicit recursion relations for a given number of modes. [#129](https://github.com/XanaduAI/thewalrus/pull/129)

* Adds the functions `find_scaling_adjacency_matrix_torontonian` and `mean_number_of_clicks` that allow to fix the mean number of clicks when doing threshold detection sampling and allow to calculate the mean of clicks generated by a scaled adjacency matrix. [#136](https://github.com/XanaduAI/thewalrus/pull/136/)


### Bug fixes

* Corrects typos in the random number generation in the C++ unit tests. [#118](https://github.com/XanaduAI/thewalrus/pull/118)

* Corrects typos in describing the repeated-moment algorithm of Kan in the documentation. [#104](https://github.com/XanaduAI/thewalrus/pull/104)

* Removes paper.{md,pdf,bib} from the repository now that The Walrus paper is published in Journal of Open Source Software [#106](https://github.com/XanaduAI/thewalrus/pull/106)

* Updates the S2gate to use the correct definition. [#130](https://github.com/XanaduAI/thewalrus/pull/130)

* Corrects the issue with hbar taking a default value when calculating mu in the density matrix function [#134] (https://github.com/XanaduAI/thewalrus/pull/134)

### Contributors

This release contains contributions from (in alphabetical order):

Theodor Isacsson, Josh Izaac, Filippo Miatto, Nicolas Quesada, Trevor Vincent, Kieran Wilkinson


---

# Version 0.10.0

### New features
* Adds the function `thewalrus.quantum.fock_tensor` that returns the Fock space tensor corresponding to a Symplectic transformation in phase space. [#90](https://github.com/XanaduAI/thewalrus/pull/90)

* Adds the `thewalrus.fock_gradients` module which provides the Fock representation of a set of continuous-variable universal gates in the Fock representation and their gradients. [#96](https://github.com/XanaduAI/thewalrus/pull/96)

### Improvements

* Unifies return values of all symplectic gates in the `thewalrus.symplectic` module. [#81](https://github.com/XanaduAI/thewalrus/pull/81)

* Removes unnecessary citations in the tutorials. [#92](https://github.com/XanaduAI/thewalrus/pull/92)

* Improves the efficiency of the multidimensional Hermite polynomials implementation and simplifies a number of derived functions. [#93](https://github.com/XanaduAI/thewalrus/pull/93)

### Bug fixes

* Fixes a bug in the calculation of the state vector in `thewalrus.quantum.state_vector`. This bug was found and fixed while implementing `thewalrus.quantum.fock_tensor`. [#90](https://github.com/XanaduAI/thewalrus/pull/90)

### Contributors

This release contains contributions from (in alphabetical order):

Josh Izaac, Nicolas Quesada


---

# Version 0.9.0

### New features
* Adds a symplectic module `symplectic` which allows easy access to symplectic transformations and covariance matrices of Gaussian states. [#78](https://github.com/XanaduAI/thewalrus/pull/78)

### Improvements

* Adds a quick reference section in the documentation. [#75](https://github.com/XanaduAI/thewalrus/pull/75)

### Bug fixes

* Solves issue [#70](https://github.com/XanaduAI/thewalrus/issues/70) related to the index ordering in `thewalrus.quantum.density_matrix`.

### Contributors

This release contains contributions from (in alphabetical order):

Josh Izaac, Nicolas Quesada


---

# Version 0.8.0

### New features

* Adds classical sampling of permanents of positive definite matrices in `csamples`. [#61](https://github.com/XanaduAI/thewalrus/pull/61)

* The Walrus gallery with examples of nongaussian state preparations that can be studied using the functions from the `quantum` module. [#55](https://github.com/XanaduAI/thewalrus/pull/55)

### Improvements

* Updates the bibliography of the documentation with recently published articles. [#51](https://github.com/XanaduAI/thewalrus/pull/51)

### Bug fixes

* Important bugfix in `quantum`. This bug was detected by running the tests in `test_integration`. [#48](https://github.com/XanaduAI/thewalrus/pull/48)

* Corrects the Makefile so that it uses the environment variable pointing to Eigen (if available). [#58](https://github.com/XanaduAI/thewalrus/pull/58)

* Removes any reference to Fortran in the Makefile. [#58](https://github.com/XanaduAI/thewalrus/pull/58)

### Contributors
This release contains contributions from (in alphabetical order):

Luke Helt, Josh Izaac, Soran Jahangiri, Nicolas Quesada, Guillaume Thekkadath


---

# Version 0.7.0

### New features

* Hafnian library has been renamed to The Walrus, and the low-level libhafnian C++ library renamed to `libwalrus`. [#34](https://github.com/XanaduAI/thewalrus/pull/34)

* Added a seed function `thewalrus.samples.seed`, in order to make the sampling algorithms deterministic for testing purposes. [#29](https://github.com/XanaduAI/thewalrus/pull/29)

* Added support for the batched hafnian; `hafnian_batched` (in Python) and `libwalrus::hermite_multidimensional_cpp` (in C++). This is a newly added algorithm that allows a batch of photon number statistics to be computed for a given quantum Gaussian state. [#21](https://github.com/XanaduAI/thewalrus/pull/21)

* Adds the ability to sample from Gaussian states with finite means. [#25](https://github.com/XanaduAI/thewalrus/pull/25)

### Improvements

* Permanent Fortran code was ported to C++, with improvements including support for quadruple precision and summation using the `fsum` algorithm. [#20](https://github.com/XanaduAI/thewalrus/pull/20)

* Reorganization of the repository structure; C++ source code folder has been renamed from `src` to `include`, C++ tests have been moved into their own top-level directory `tests`, and the `hafnian/lib` subpackage has been removed in favour of a top-level `thewalrus/libwalrus.so` module. [#34](https://github.com/XanaduAI/thewalrus/pull/34)

* Added additional references to the bibliography [#30](https://github.com/XanaduAI/thewalrus/pull/30)

* Adds documentation related to permanents, sampling states with nonzero displacement, sampling of classical states, and multidimensional Hermite polynomials and batched hafnians. [#27](https://github.com/XanaduAI/thewalrus/pull/27)

* Simplifies the hafnian sampling functions [#25](https://github.com/XanaduAI/thewalrus/pull/25)

* Test improvements, including replacing custom tolerance checks with `np.allclose()`. [#23](https://github.com/XanaduAI/thewalrus/pull/23)

### Bug fixes

* Minor typos corrected in the documentation. [#33](https://github.com/XanaduAI/thewalrus/pull/33) [#28](https://github.com/XanaduAI/thewalrus/pull/28) [#34](https://github.com/XanaduAI/thewalrus/pull/31)

### Contributors

This release contains contributions from (in alphabetical order):

Brajesh Gupt, Josh Izaac, Nicolas Quesada

---

# Version 0.6.1

### New features

- Added two new sampling functions in `hafnian.sample`, allowing efficient sampling from classical Gaussian states:

  * `hafnian_sample_classical_state`
  * `torontonian_sample_classical_state`

- Added functions to calculate the probability amplitudes directly for pure states:

  * `pure_state_amplitude`
  * `state_vector`

- Added utility functions to check the validity of covariance matrices:

  * `is_valid_cov`
  * `is_pure_cov`
  * `is_classical_cov`

### Improvements

* All functions in the `quantum` package now take as arguments xp-covariance matrices and vectors of means for consistency.

### Contributors

This release contains contributions from (in alphabetical order):

Nicolas Quesada

---

# Version 0.6.0

### New features

- Added a new sampling submodule `hafnian.sample`, allowing sampling from the underlying hafnian/Torontonian distribution of graphs/Gaussian states

- Documentation overhaul: now contains some of the best and most up-to-date information about hafnians, loop hafnians, and Torontonians

- C++ library has been significantly improved, tested, and refactored

### Improvements

- Ported the `hafnian_approx.F90` Fortran file to C++

- The Torontonian function is now parallelized via OpenMP

- Tests and the C++ header library have been refactored

- Addition of new C++ tests using Googletest

- C++ library is now documented via Doxygen; this is integrated directly into Sphinx

### Contributors

This release contains contributions from (in alphabetical order):

Brajesh Gupt, Josh Izaac, Nicolas Quesada<|MERGE_RESOLUTION|>--- conflicted
+++ resolved
@@ -2,11 +2,9 @@
 
 ### New features
 
-<<<<<<< HEAD
 * Implementation of gaussian boson sampling and gaussian boson sampling with threshold detectors. [(#343)](https://github.com/XanaduAI/thewalrus/pull/338)
-=======
-* New function to produce Bloch-Messiah decomposition of symplectic matrices.
->>>>>>> 3e5b60fe
+
+* New function to produce Bloch-Messiah decomposition of symplectic matrices. [(#352)](https://github.com/XanaduAI/thewalrus/pull/352)
 
 ### Breaking changes
 
@@ -29,11 +27,7 @@
 
 This release contains contributions from (in alphabetical order):
 
-<<<<<<< HEAD
-Mikhail Andrenkov, Antonín Hoskovec, Martin Houde, Benjamin Lanthier, Dominic Leclerc, Brandon Turcotte, Jiaqi Zhao
-=======
-Mikhail Andrenkov, Sebastián Duque, Jacob Hastrup, Antonín Hoskovec, Filippo Miatto, Will McCutcheon
->>>>>>> 3e5b60fe
+Mikhail Andrenkov, Sebastián Duque, Jacob Hastrup, Antonín Hoskovec, Martin Houde, Benjamin Lanthier, Dominic Leclerc, Filippo Miatto, Will McCutcheon, Brandon Turcotte, Jiaqi Zhao
 
 ---
 
