name: build
on:
  push:
    branches:
      - master
  pull_request:

jobs:
  linux-wheels-x86-64:
    name: wheels linux
    strategy:
      matrix:
        os: [ubuntu-latest]
        arch: [x86_64]
    runs-on: ${{ matrix.os }}

    env:
      CIBW_BUILD: 'cp37-* cp38-* cp39-*'
      # Python build settings
      CIBW_BEFORE_BUILD: |
        pip install numpy==1.19.5 scipy cython
      # Testing of built wheels
      CIBW_TEST_REQUIRES: numpy scipy pytest pytest-cov pytest-randomly flaky
      CIBW_TEST_COMMAND: python -m pytest --randomly-seed=137 {project}/thewalrus
      CIBW_MANYLINUX_X86_64_IMAGE: manylinux2014
      CIBW_BUILD_VERBOSITY: 1

      # wheelhouse uploader
      WHEELHOUSE_UPLOADER_USERNAME: ${{ secrets.WHEELHOUSE_UPLOADER_USERNAME }}
      WHEELHOUSE_UPLOADER_SECRET: ${{ secrets.WHEELHOUSE_UPLOADER_SECRET }}

    steps:
      - name: Cancel Previous Runs
        uses: styfle/cancel-workflow-action@0.4.1
        with:
          access_token: ${{ github.token }}

      - uses: actions/checkout@v2

      - uses: actions/setup-python@v2
        name: Install Python
        with:
          python-version: '3.9'

      - name: Install cibuildwheel
        run: python -m pip install cibuildwheel==1.12.0

      - name: Build wheels
        run: python -m cibuildwheel --output-dir wheelhouse
        env:
          CIBW_ARCHS_LINUX: ${{matrix.arch}}

      - uses: kittaakos/upload-artifact-as-is@v0
        # if: github.ref == 'refs/heads/master'
        with:
          path: ./wheelhouse/

      - name: Upload Wheels
<<<<<<< HEAD
        # if: github.ref == 'refs/heads/master'
        run: |
          pip install --user https://github.com/apache/libcloud/archive/refs/tags/v3.4.1.zip wheelhouse-uploader
=======
        if: github.ref == 'refs/heads/master'
        run: |
          pip install --user https://github.com/joerick/libcloud/archive/v1.5.0-s3fix.zip wheelhouse-uploader
>>>>>>> b52f6dc1
          python -m wheelhouse_uploader upload --provider-name S3 --local-folder ./wheelhouse/ xanadu-wheels

  mac-wheels-x86-64:
    name: wheels macos
    strategy:
      fail-fast: false
      matrix:
        os: [macos-11]
        arch: [x86_64]
    runs-on: ${{ matrix.os }}

    env:
      CIBW_BUILD: 'cp37-* cp38-* cp39-*'
      # MacOS specific build settings
      CIBW_BEFORE_ALL_MACOS: |
        brew install gmp gcc libomp;
      # Python build settings
      CIBW_BEFORE_BUILD: |
        pip install numpy==1.19.5 scipy cython
      # Testing of built wheels
      CIBW_TEST_REQUIRES: numpy scipy pytest pytest-cov pytest-randomly flaky
      CIBW_TEST_COMMAND: |
        python -m pytest --randomly-seed=137 {project}/thewalrus
      CIBW_BUILD_VERBOSITY: 1

      # wheelhouse uploader
      WHEELHOUSE_UPLOADER_USERNAME: ${{ secrets.WHEELHOUSE_UPLOADER_USERNAME }}
      WHEELHOUSE_UPLOADER_SECRET: ${{ secrets.WHEELHOUSE_UPLOADER_SECRET }}

    steps:
      - name: Cancel Previous Runs
        uses: styfle/cancel-workflow-action@0.4.1
        with:
          access_token: ${{ github.token }}

      - uses: actions/checkout@v2

      - uses: actions/setup-python@v2
        name: Install Python
        with:
          python-version: '3.9'

      - name: Install cibuildwheel
        run: python -m pip install cibuildwheel==1.12.0

      - name: Build wheels
        run: python -m cibuildwheel --output-dir wheelhouse
        env:
          CIBW_ARCHS_MACOS: ${{matrix.arch}}

      - uses: kittaakos/upload-artifact-as-is@v0
        # if: github.ref == 'refs/heads/master'
        with:
          path: ./wheelhouse/

      - name: Upload Wheels
<<<<<<< HEAD
        # if: github.ref == 'refs/heads/master'
        run: |
          pip install --user https://github.com/apache/libcloud/archive/refs/tags/v3.4.1.zip wheelhouse-uploader
=======
        if: github.ref == 'refs/heads/master'
        run: |
          pip install --user https://github.com/joerick/libcloud/archive/v1.5.0-s3fix.zip wheelhouse-uploader
>>>>>>> b52f6dc1
          python -m wheelhouse_uploader upload --provider-name S3 --local-folder ./wheelhouse/ xanadu-wheels

  win-wheels:
    name: wheels windows
    strategy:
      matrix:
        os: [windows-latest]
    runs-on: ${{ matrix.os }}

    env:
      CIBW_BUILD: 'cp37-* cp38-* cp39-*'
      # Python build settings
      CIBW_BEFORE_BUILD: |
        pip install numpy==1.19.5 scipy cython
      # Testing of built wheels
      CIBW_TEST_REQUIRES: |
        numpy scipy pytest pytest-cov pytest-randomly flaky
      CIBW_TEST_COMMAND: |
        python -m pytest --randomly-seed=137 {project}/thewalrus
      CIBW_BUILD_VERBOSITY: 1

      # wheelhouse uploader
      WHEELHOUSE_UPLOADER_USERNAME: ${{ secrets.WHEELHOUSE_UPLOADER_USERNAME }}
      WHEELHOUSE_UPLOADER_SECRET: ${{ secrets.WHEELHOUSE_UPLOADER_SECRET }}

    steps:
      - name: Cancel Previous Runs
        uses: styfle/cancel-workflow-action@0.4.1
        with:
          access_token: ${{ github.token }}

      - uses: actions/checkout@v2

      - uses: actions/setup-python@v2
        name: Install Python
        with:
          python-version: '3.9'

      - name: Build wheels
        uses: pypa/cibuildwheel@v1.12.0

      - uses: kittaakos/upload-artifact-as-is@v0
        # if: github.ref == 'refs/heads/master'
        with:
          path: ./wheelhouse/

      - name: Upload Wheels
<<<<<<< HEAD
        # # if: github.ref == 'refs/heads/master'
        run: |
          pip install --user https://github.com/apache/libcloud/archive/refs/tags/v3.4.1.zip wheelhouse-uploader
=======
        if: github.ref == 'refs/heads/master'
        run: |
          pip install --user https://github.com/joerick/libcloud/archive/v1.5.0-s3fix.zip wheelhouse-uploader
>>>>>>> b52f6dc1
          python -m wheelhouse_uploader upload --provider-name S3 --local-folder ./wheelhouse/ xanadu-wheels
<|MERGE_RESOLUTION|>--- conflicted
+++ resolved
@@ -56,15 +56,10 @@
           path: ./wheelhouse/
 
       - name: Upload Wheels
-<<<<<<< HEAD
         # if: github.ref == 'refs/heads/master'
         run: |
           pip install --user https://github.com/apache/libcloud/archive/refs/tags/v3.4.1.zip wheelhouse-uploader
-=======
-        if: github.ref == 'refs/heads/master'
-        run: |
-          pip install --user https://github.com/joerick/libcloud/archive/v1.5.0-s3fix.zip wheelhouse-uploader
->>>>>>> b52f6dc1
+
           python -m wheelhouse_uploader upload --provider-name S3 --local-folder ./wheelhouse/ xanadu-wheels
 
   mac-wheels-x86-64:
@@ -121,15 +116,9 @@
           path: ./wheelhouse/
 
       - name: Upload Wheels
-<<<<<<< HEAD
         # if: github.ref == 'refs/heads/master'
         run: |
           pip install --user https://github.com/apache/libcloud/archive/refs/tags/v3.4.1.zip wheelhouse-uploader
-=======
-        if: github.ref == 'refs/heads/master'
-        run: |
-          pip install --user https://github.com/joerick/libcloud/archive/v1.5.0-s3fix.zip wheelhouse-uploader
->>>>>>> b52f6dc1
           python -m wheelhouse_uploader upload --provider-name S3 --local-folder ./wheelhouse/ xanadu-wheels
 
   win-wheels:
@@ -177,13 +166,8 @@
           path: ./wheelhouse/
 
       - name: Upload Wheels
-<<<<<<< HEAD
         # # if: github.ref == 'refs/heads/master'
         run: |
           pip install --user https://github.com/apache/libcloud/archive/refs/tags/v3.4.1.zip wheelhouse-uploader
-=======
-        if: github.ref == 'refs/heads/master'
-        run: |
-          pip install --user https://github.com/joerick/libcloud/archive/v1.5.0-s3fix.zip wheelhouse-uploader
->>>>>>> b52f6dc1
+
           python -m wheelhouse_uploader upload --provider-name S3 --local-folder ./wheelhouse/ xanadu-wheels
