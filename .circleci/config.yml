--- conflicted
+++ resolved
@@ -1,148 +1,145 @@
-# Python CircleCI 2.0 configuration file
-#
-# Check https://circleci.com/docs/2.0/language-python/ for more details
-#
-version: 2.1
-orbs:
-  codecov: codecov/codecov@1.0.2
-jobs:
-  cpptests:
-    docker:
-      - image: gcc:latest
-    working_directory: ~/circleci-googletest
-    environment:
-      TEST_RESULTS: /tmp/test-results
-    steps:
-      - run:
-          name: Install Dependencies
-          command: |
-            apt-get -y -q update
-            apt-get -y -q install cmake gcc libomp-dev libeigen3-dev
-      - run:
-          name: Install Google Test
-          working_directory: ~/googletest
-          command: |
-            wget -qO - https://github.com/google/googletest/archive/release-1.8.1.tar.gz | tar -xz
-            cmake -D CMAKE_INSTALL_PREFIX:PATH=$HOME/googletest -D CMAKE_BUILD_TYPE=Release googletest-release-1.8.1
-            make install
-      - checkout
-      - run:
-          name: Build unit tests
-          command: |
-            cd tests
-            GOOGLETEST_DIR=/root/googletest make cpptests
-      - run:
-          name: Run unit tests
-          command: |
-            cd tests && ./cpptests
-
-  pythoncoverage:
-    docker:
-      - image: circleci/python:3.6.8-stretch
-    working_directory: ~/tests
-    steps:
-      - checkout
-      - restore_cache:
-          keys:
-            - v1-dependencies-{{ checksum "requirements.txt" }}
-            - v1-dependencies-
-      - run:
-          name: install dependencies
-          command: |
-            sudo apt-get -qq update;
-            sudo apt-get install -y gcc libeigen3-dev;
-            python3 -m venv venv
-            . venv/bin/activate
-            pip install -r requirements.txt
-            pip install pytest pytest-cov pytest-randomly wheel codecov
-            pip install -e .
-      - save_cache:
-          paths:
-            - ./venv
-          key: v1-dependencies-{{ checksum "requirements.txt" }}
-      - run:
-          name: run tests
-          command: |
-            . venv/bin/activate
-            make coverage
-      - codecov/upload:
-          file: coverage.xml
-
-
-  linux-wheels:
-    working_directory: ~/linux-wheels
-    docker:
-      - image: circleci/python:3.6.8-stretch
-    environment:
-      CIBW_SKIP: "cp27-* cp34-* cp35-* *i686"
-      CIBW_BEFORE_BUILD_LINUX: curl -OsL https://gitlab.com/libeigen/eigen/-/archive/3.3.7/eigen-3.3.7.tar.gz && tar xzf eigen-3.3.7.tar.gz eigen-3.3.7/Eigen --strip-components 1 && cp -rf Eigen {project}/include && pip install numpy scipy cython
-      CIBW_TEST_REQUIRES: numpy scipy pytest pytest-cov pytest-randomly
-      CIBW_TEST_COMMAND: python -m pytest --randomly-seed=137 {project}/thewalrus
-    steps:
-      - checkout
-      - setup_remote_docker
-      - run:
-          name: Build the Linux wheels.
-          command: |
-            pip install --user cibuildwheel==1.1.0
-            python -m cibuildwheel --output-dir wheelhouse
-      - run:
-          name: Upload Linux wheels.
-          filters:
-            branches:
-              only: master
-          command: |
-            if [ "${CIRCLE_BRANCH}" == "master" ]; then
-              echo "Uploading wheels..."
-              pip install --user https://github.com/joerick/libcloud/archive/v1.5.0-s3fix.zip wheelhouse-uploader
-              python -m wheelhouse_uploader upload --provider-name S3 --local-folder wheelhouse/ xanadu-wheels
-            else
-              echo "Not on master, not deploying."
-            fi
-      - store_artifacts:
-          path: wheelhouse/
-
-  osx-wheels:
-    working_directory: ~/osx-wheels
-    macos:
-      xcode: "12.3.0"
-    environment:
-      CIBW_SKIP: "cp27-* cp34-* cp35-* *i686"
-      CIBW_ENVIRONMENT: "MACOSX_DEPLOYMENT_TARGET=10.9"
-<<<<<<< HEAD
-      CIBW_BEFORE_BUILD_MACOS: brew cask uninstall --force oclint && brew install gcc eigen@3.3.7 libomp || true; brew install gcc eigen libomp && pip3 install numpy scipy cython
-=======
-      CIBW_BEFORE_BUILD_MACOS: brew install gcc; curl -OsL https://gitlab.com/libeigen/eigen/-/archive/3.3.7/eigen-3.3.7.tar.gz && tar xzf eigen-3.3.7.tar.gz eigen-3.3.7/Eigen && mv eigen-3.3.7/Eigen {project}/include; brew install libomp; pip install numpy scipy cython
->>>>>>> 567be83a
-      CIBW_TEST_REQUIRES: numpy scipy pytest pytest-cov pytest-randomly
-      CIBW_TEST_COMMAND: python -m pytest --randomly-seed=137 {project}/thewalrus
-    steps:
-      - checkout
-      - run:
-          name: Build the OS X wheels.
-          command: |
-            pip3 install --user cibuildwheel
-            cibuildwheel --output-dir wheelhouse
-      - run:
-          name: Upload OS X wheels.
-          filters:
-            branches:
-              only: master
-          command: |
-            if [ "${CIRCLE_BRANCH}" == "master" ]; then
-              echo "Uploading wheels..."
-              pip3 install --user https://github.com/joerick/libcloud/archive/v1.5.0-s3fix.zip wheelhouse-uploader
-              python -m wheelhouse_uploader upload --provider-name S3 --local-folder wheelhouse/ xanadu-wheels
-            else
-              echo "Not on master, not deploying."
-            fi
-      - store_artifacts:
-          path: wheelhouse/
-
-workflows:
-  version: 2
-  all-tests:
-    jobs:
-      - cpptests
-      - linux-wheels
-      - osx-wheels
+# Python CircleCI 2.0 configuration file
+#
+# Check https://circleci.com/docs/2.0/language-python/ for more details
+#
+version: 2.1
+orbs:
+  codecov: codecov/codecov@1.0.2
+jobs:
+  cpptests:
+    docker:
+      - image: gcc:latest
+    working_directory: ~/circleci-googletest
+    environment:
+      TEST_RESULTS: /tmp/test-results
+    steps:
+      - run:
+          name: Install Dependencies
+          command: |
+            apt-get -y -q update
+            apt-get -y -q install cmake gcc libomp-dev libeigen3-dev
+      - run:
+          name: Install Google Test
+          working_directory: ~/googletest
+          command: |
+            wget -qO - https://github.com/google/googletest/archive/release-1.8.1.tar.gz | tar -xz
+            cmake -D CMAKE_INSTALL_PREFIX:PATH=$HOME/googletest -D CMAKE_BUILD_TYPE=Release googletest-release-1.8.1
+            make install
+      - checkout
+      - run:
+          name: Build unit tests
+          command: |
+            cd tests
+            GOOGLETEST_DIR=/root/googletest make cpptests
+      - run:
+          name: Run unit tests
+          command: |
+            cd tests && ./cpptests
+
+  pythoncoverage:
+    docker:
+      - image: circleci/python:3.6.8-stretch
+    working_directory: ~/tests
+    steps:
+      - checkout
+      - restore_cache:
+          keys:
+            - v1-dependencies-{{ checksum "requirements.txt" }}
+            - v1-dependencies-
+      - run:
+          name: install dependencies
+          command: |
+            sudo apt-get -qq update;
+            sudo apt-get install -y gcc libeigen3-dev;
+            python3 -m venv venv
+            . venv/bin/activate
+            pip install -r requirements.txt
+            pip install pytest pytest-cov pytest-randomly wheel codecov
+            pip install -e .
+      - save_cache:
+          paths:
+            - ./venv
+          key: v1-dependencies-{{ checksum "requirements.txt" }}
+      - run:
+          name: run tests
+          command: |
+            . venv/bin/activate
+            make coverage
+      - codecov/upload:
+          file: coverage.xml
+
+
+  linux-wheels:
+    working_directory: ~/linux-wheels
+    docker:
+      - image: circleci/python:3.6.8-stretch
+    environment:
+      CIBW_SKIP: "cp27-* cp34-* cp35-* *i686"
+      CIBW_BEFORE_BUILD_LINUX: curl -OsL https://gitlab.com/libeigen/eigen/-/archive/3.3.7/eigen-3.3.7.tar.gz && tar xzf eigen-3.3.7.tar.gz eigen-3.3.7/Eigen --strip-components 1 && cp -rf Eigen {project}/include && pip install numpy scipy cython
+      CIBW_TEST_REQUIRES: numpy scipy pytest pytest-cov pytest-randomly
+      CIBW_TEST_COMMAND: python -m pytest --randomly-seed=137 {project}/thewalrus
+    steps:
+      - checkout
+      - setup_remote_docker
+      - run:
+          name: Build the Linux wheels.
+          command: |
+            pip install --user cibuildwheel==1.1.0
+            python -m cibuildwheel --output-dir wheelhouse
+      - run:
+          name: Upload Linux wheels.
+          filters:
+            branches:
+              only: master
+          command: |
+            if [ "${CIRCLE_BRANCH}" == "master" ]; then
+              echo "Uploading wheels..."
+              pip install --user https://github.com/joerick/libcloud/archive/v1.5.0-s3fix.zip wheelhouse-uploader
+              python -m wheelhouse_uploader upload --provider-name S3 --local-folder wheelhouse/ xanadu-wheels
+            else
+              echo "Not on master, not deploying."
+            fi
+      - store_artifacts:
+          path: wheelhouse/
+
+  osx-wheels:
+    working_directory: ~/osx-wheels
+    macos:
+      xcode: "12.3.0"
+    environment:
+      CIBW_SKIP: "cp27-* cp34-* cp35-* *i686"
+      CIBW_ENVIRONMENT: "MACOSX_DEPLOYMENT_TARGET=10.9"
+
+      CIBW_BEFORE_BUILD_MACOS: brew install gcc; curl -OsL https://gitlab.com/libeigen/eigen/-/archive/3.3.7/eigen-3.3.7.tar.gz && tar xzf eigen-3.3.7.tar.gz eigen-3.3.7/Eigen && mv eigen-3.3.7/Eigen {project}/include; brew install libomp; pip install numpy scipy cython
+      CIBW_TEST_REQUIRES: numpy scipy pytest pytest-cov pytest-randomly
+      CIBW_TEST_COMMAND: python -m pytest --randomly-seed=137 {project}/thewalrus
+    steps:
+      - checkout
+      - run:
+          name: Build the OS X wheels.
+          command: |
+            pip3 install --user cibuildwheel
+            cibuildwheel --output-dir wheelhouse
+      - run:
+          name: Upload OS X wheels.
+          filters:
+            branches:
+              only: master
+          command: |
+            if [ "${CIRCLE_BRANCH}" == "master" ]; then
+              echo "Uploading wheels..."
+              pip3 install --user https://github.com/joerick/libcloud/archive/v1.5.0-s3fix.zip wheelhouse-uploader
+              python -m wheelhouse_uploader upload --provider-name S3 --local-folder wheelhouse/ xanadu-wheels
+            else
+              echo "Not on master, not deploying."
+            fi
+      - store_artifacts:
+          path: wheelhouse/
+
+workflows:
+  version: 2
+  all-tests:
+    jobs:
+      - cpptests
+      - linux-wheels
+      - osx-wheels