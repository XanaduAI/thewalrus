--- conflicted
+++ resolved
@@ -12,48 +12,28 @@
 # See the License for the specific language governing permissions and
 # limitations under the License.
 """
-<<<<<<< HEAD
 This module implements the labudde algorithm to calculate the 
 characteristic polynomials of matrices.
 """
-=======
-This module implements the labudde algorithm to calculate the
-characteristic polynomials of matrices.
-"""
 # pylint: disable=too-many-branches
->>>>>>> 7f88bf61
 import numpy as np
 from numba import jit
 
 
 @jit(nopython=True, cache=True)
-<<<<<<< HEAD
-def get_reflection_vector(matrix, k):
+def get_reflection_vector(matrix, k):  # pragma: no cover
     r"""Compute reflection vector for householder transformation on
     general complex matrices. See Introduction to Numerical Analysis-Springer New York (2002)
     (3rd Edition) by J. Stoer and R. Bulirsch Section 6.5.1.
+
     Args:
         matrix (array): the matrix in the householder transformation
         k (int): offset for submatrix
+
     Returns:
         array: reflection vector
     """
     size = len(matrix)
-=======
-def get_reflection_vector(matrix, size, k):  # pragma: no cover
-    r"""Compute reflection vector for householder transformation on
-    general complex matrices. See Introduction to Numerical Analysis-Springer New York (2002)
-    (3rd Edition) by J. Stoer and R. Bulirsch Section 6.5.1.
-
-    Args:
-        matrix (array): the matrix in the householder transformation
-        size (int): size of matrix
-        k (int): offset for submatrix
-
-    Returns:
-        array: reflection vector
-    """
->>>>>>> 7f88bf61
     sizeH = size - k
     reflect_vector = np.zeros(sizeH, dtype=matrix.dtype)
     offset = k - 1
@@ -73,28 +53,18 @@
     return reflect_vector
 
 @jit(nopython=True, cache=True)
-<<<<<<< HEAD
 def apply_householder(A, v, k):
     r"""Apply householder transformation on a matrix A
     See  Matrix Computations by Golub and Van Loan
     (4th Edition) Sections 5.1.4 and 7.4.2
-=======
-def apply_householder(A, v, size_A, k):  # pragma: no cover
-    r"""Apply householder transformation on a matrix A
-    See  Matrix Computations by Golub and Van Loan
-    (4th Edition) Sections 5.1.4 and 7.4.2
-
->>>>>>> 7f88bf61
+
     Args:
         A (array): A matrix to apply householder on
         v (array): reflection vector
         size_A (int): size of matrix A
         k (int): offset for submatrix
     """
-<<<<<<< HEAD
     size_A = len(A)
-=======
->>>>>>> 7f88bf61
     sizeH = len(v)
     norm_v_sqr = np.linalg.norm(v) ** 2
     if norm_v_sqr == 0:
@@ -120,13 +90,14 @@
             A[i, k + j] -= 2 * Av[i] * np.conj(v[j]) / norm_v_sqr
 
 @jit(nopython=True, cache=True)
-<<<<<<< HEAD
 def reduce_matrix_to_hessenberg(matrix):
     r"""Reduce the matrix to upper hessenberg form
          without Lapack. This function only accepts Row-Order
          matrices.
+
     Args:
         matrix (array): the matrix to be reduced
+
     Returns:
         array: matrix in hessenberg form
     """
@@ -136,12 +107,14 @@
 
 @jit(nopython=True, cache=True)
 def beta(H, i):
-    r"""Auxiliary function for Labudde algorithm.
+r"""Auxiliary function for Labudde algorithm.
          See pg 10 of for definition of beta
          [arXiv:1104.3769](https://arxiv.org/abs/1104.3769v1).
-    Args:
-        H (array): upper-Hessenberg matrix
+
+    Args:
+        matrix (array): upper-Hessenberg matrix
         i (int): row
+
     Returns:
         float: element of the lower-diagonal of matrix H
     """
@@ -149,13 +122,14 @@
 
 @jit(nopython=True, cache=True)
 def alpha(H, i):
-    r"""Auxiliary function for Labudde algorithm.
+  r"""Auxiliary function for Labudde algorithm.
          See pg 10 of for definition of alpha
          [arXiv:1104.3769](https://arxiv.org/abs/1104.3769v1).
-    Args:
-        H (array): upper-Hessenberg matrix
+
+    Args:
+        matrix (array): upper-Hessenberg matrix
         i (int): row
-        
+
     Returns:
         float: element of the central-diagonal of matrix H
     """
@@ -167,90 +141,19 @@
     r"""Auxiliary function for Labudde algorithm.
          See pg 10 of for definition of hij
          [arXiv:1104.3769](https://arxiv.org/abs/1104.3769v1).
-    Args:
-        H (array): upper-Hessenberg matrix
-        i (int): row
-        j (int): column
-    Returns:
-        float: element of the lower-diagonal of matrix H
-    """
-    return H[i - 1, j - 1]
-
-@jit(nopython=True, cache=True)
-def mlo(i, j):
-=======
-def reduce_matrix_to_hessenberg(matrix, size):  # pragma: no cover
-    r"""Reduce the matrix to upper hessenberg form
-         without Lapack. This function only accepts Row-Order
-         matrices.
-
-    Args:
-        matrix (array): the matrix to be reduced
-        size (int): size of matrix
-
-    Returns:
-        array: matrix in hessenberg form
-    """
-    for i in range(1, size - 1):
-        reflect_vector = get_reflection_vector(matrix, size, i)
-        apply_householder(matrix, reflect_vector, size, i)
-
-
-@jit(nopython=True, cache=True)
-def beta(H, i, size):  # pragma: no cover
-    r"""Auxiliary function for Labudde algorithm.
-         See pg 10 of for definition of beta
-         [arXiv:1104.3769](https://arxiv.org/abs/1104.3769v1).
-
-    Args:
-        matrix (array): upper-Hessenberg matrix
-        i (int): row
-        size (int): size of the matrix
-
-    Returns:
-        float: element of the lower-diagonal of matrix H
-    """
-    return H[(i - 1) * size + i - 2]
-
-
-@jit(nopython=True, cache=True)
-def alpha(H, i, size):  # pragma: no cover
-    r"""Auxiliary function for Labudde algorithm.
-         See pg 10 of for definition of alpha
-         [arXiv:1104.3769](https://arxiv.org/abs/1104.3769v1).
-
-    Args:
-        matrix (array): upper-Hessenberg matrix
-        i (int): row
-        size (int): size of the matrix
-
-    Returns:
-        float: element of the central-diagonal of matrix H
-    """
-    return H[(i - 1) * size + i - 1]
-
-
-@jit(nopython=True, cache=True)
-def hij(H, i, j, size):  # pragma: no cover
-    r"""Auxiliary function for Labudde algorithm.
-         See pg 10 of for definition of hij
-         [arXiv:1104.3769](https://arxiv.org/abs/1104.3769v1).
 
     Args:
         matrix (array): upper-Hessenberg matrix
         i (int): row
         j (int): column
-        size (int): size of the matrix
 
     Returns:
         float: element of the lower-diagonal of matrix H
     """
-    return H[(i - 1) * size + j - 1]
-
-
-@jit(nopython=True, cache=True)
-def mlo(i, j, size):  # pragma: no cover
->>>>>>> 7f88bf61
+    return H[i - 1, j - 1]
+
+@jit(nopython=True, cache=True)
+def mlo(i, j):  # pragma: no cover
     r"""Auxiliary function for Labudde algorithm.
          The labudde paper uses indices that start counting at 1
          so this function lowers them to start counting at 0.
@@ -259,55 +162,32 @@
         matrix (array): upper-Hessenberg matrix
         i (int): row
         j (int): column
-<<<<<<< HEAD
+  
     Returns:
         int: linear matrix index lowered by 1
     """
     return tuple((i - 1, j - 1))
 
 @jit(nopython=True, cache=True)
-def _charpoly_from_labudde(H, k):
-=======
-        size (int): size of the matrix
-
-    Returns:
-        int: linear matrix index lowered by 1
-    """
-    return (i - 1) * size + j - 1
-
-
-@jit(nopython=True, cache=True)
-def _charpoly_from_labudde(H, n, k):  # pragma: no cover
->>>>>>> 7f88bf61
-    r"""Compute characteristic polynomial using the LaBudde algorithm.
-         See [arXiv:1104.3769](https://arxiv.org/abs/1104.3769v1).
-         If the matrix is n by n but you only want coefficients k < n
-         set k below n. If you want all coefficients, set k = n.
+def _charpoly_from_labudde(H, k):  # pragma: no cover
+      r"""Compute characteristic polynomial using La Budde's algorithm. 
+    See [arXiv:1104.3769](https://arxiv.org/abs/1104.3769v1).
+         
+    .. note::
+        If the matrix is n by n but you only want coefficients ``k < n`` set
+        ``k`` below ``n``. If you want all coefficients, set ``k = n``.
     Args:
         H (array): matrix in Hessenberg form (RowMajor)
-<<<<<<< HEAD
+        n (int): size of matrix
         k (int): compute coefficients up to k (k must be <= n)
     Returns:
         array: char-poly coeffs + auxiliary data (see comment in function)
     """
-    n=len(H)
+n=len(H)
     c = np.zeros((n , n), dtype=H.dtype) # make sure what is means
     c[mlo(1, 1)] = -alpha(H, 1)
     c[mlo(2, 1)] = c[mlo(1, 1)] - alpha(H, 2)
     c[mlo(2, 2)] = alpha(H, 1) * alpha(H, 2) - hij(H, 1, 2) * beta(H, 2)
-=======
-        n (int): size of matrix
-        k (int): compute coefficients up to k (k must be <= n)
-
-    Returns:
-        array: char-poly coeffs + auxiliary data (see comment in function)
-    """
-
-    c = np.zeros(n * n, dtype=H.dtype)
-    c[mlo(1, 1, n)] = -alpha(H, 1, n)
-    c[mlo(2, 1, n)] = c[mlo(1, 1, n)] - alpha(H, 2, n)
-    c[mlo(2, 2, n)] = alpha(H, 1, n) * alpha(H, 2, n) - hij(H, 1, 2, n) * beta(H, 2, n)
->>>>>>> 7f88bf61
 
     for i in range(3, k + 1):
         c[mlo(i, 1)] = c[mlo(i - 1, 1)] - alpha(H, i)
@@ -377,11 +257,7 @@
     return poly_list
 
 @jit(nopython=True, cache=True)
-<<<<<<< HEAD
 def charpoly_from_labudde(H):
-=======
-def charpoly_from_labudde(H, method="ravel"):  # pragma: no cover
->>>>>>> 7f88bf61
     """
     Calculates the characteristic polynomial of the matrix H
     Args:
@@ -394,7 +270,7 @@
     coeff = _charpoly_from_labudde(H, n)
     return coeff
 
-<<<<<<< HEAD
+
 @jit(nopython=True)
 def power_trace_eigen_h(H, n):
     """
@@ -417,7 +293,7 @@
     return pow_traces
 
 @jit(nopython=True)
-def power_trace_eigen(H, n):
+def power_trace_eigen(H, n): # pragma: no cover
     """
     Calculates the powertraces of the matrix H up to power n-1.
     Args:
@@ -436,9 +312,6 @@
         pow_vals = pow_vals * vals
         pow_traces[i] = np.sum(pow_vals)
     return pow_traces
-
-=======
->>>>>>> 7f88bf61
 
 @jit(nopython=True, cache=True)
 def power_trace_labudde(H, n):  # pragma: no cover
@@ -465,4 +338,4 @@
         for k in range(m):
             ssum -= char_pol[k] * pow_traces[-k - 1]
         pow_traces.append(ssum)
-    return np.array(pow_traces, dtype=H.dtype)+    return np.array(pow_traces, dtype=H.dtype)
