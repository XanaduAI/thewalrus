--- conflicted
+++ resolved
@@ -396,9 +396,6 @@
     assert np.allclose(U @ np.diag(rl) @ U.T, mat)
 
 
-<<<<<<< HEAD
-
-
 @pytest.mark.parametrize("n", [5, 10, 50])
 @pytest.mark.parametrize("datatype", [np.complex128, np.float64])
 @pytest.mark.parametrize("svd_order", [True, False])
@@ -416,7 +413,7 @@
         assert np.all(np.diff(r) <= 0)
     else:
         assert np.all(np.diff(r) >= 0)
-=======
+
 @pytest.mark.parametrize("size", [10, 20, 100])
 def test_flat_phase(size):
     """Test that the correct decomposition is obtained even if the first entry is 0"""
@@ -436,4 +433,3 @@
     # Now, reconstruct A, see
     Ar = u * l @ u.T
     assert np.allclose(A, Ar)
->>>>>>> 43120705
