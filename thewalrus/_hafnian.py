--- conflicted
+++ resolved
@@ -1049,19 +1049,7 @@
                 loop_haf[lower_end + D] = sum(
                     [
                         A[i - 1, t - 1]
-<<<<<<< HEAD
-                        * loop_haf[
-                            tuple(
-                                [
-                                    item
-                                    for item in lower_end + D
-                                    if item not in set((i, t))
-                                ]
-                            )
-                        ]
-=======
                         * loop_haf[tuple(item for item in lower_end + D if item not in set((i, t)))]
->>>>>>> d15656c7
                         for i in D
                     ]
                 )
