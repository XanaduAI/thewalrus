# Copyright 2019 Xanadu Quantum Technologies Inc.

# Licensed under the Apache License, Version 2.0 (the "License");
# you may not use this file except in compliance with the License.
# You may obtain a copy of the License at

#     http://www.apache.org/licenses/LICENSE-2.0

# Unless required by applicable law or agreed to in writing, software
# distributed under the License is distributed on an "AS IS" BASIS,
# WITHOUT WARRANTIES OR CONDITIONS OF ANY KIND, either express or implied.
# See the License for the specific language governing permissions and
# limitations under the License.
"""
Hafnian Python interface
"""
<<<<<<< HEAD
from functools import lru_cache
from collections import Counter
=======
from itertools import chain, combinations

>>>>>>> e32c40a5
import numpy as np

from .libwalrus import haf_complex, haf_int, haf_real, haf_rpt_complex, haf_rpt_real


def input_validation(A, rtol=1e-05, atol=1e-08):
    """Checks that the matrix A satisfies the requirements for Hafnian calculation.

    These include:

    * That the ``A`` is a NumPy array
    * That ``A`` is square
    * That ``A`` does not contain any NaNs
    * That ``A`` is symmetric

    Args:
        A (array): a NumPy array.
        rtol (float): the relative tolerance parameter used in ``np.allclose``.
        atol (float): the absolute tolerance parameter used in ``np.allclose``.

    Returns:
        bool: returns True if the matrix satisfies all requirements.
    """

    if not isinstance(A, np.ndarray):
        raise TypeError("Input matrix must be a NumPy array.")

    n = A.shape

    if n[0] != n[1]:
        raise ValueError("Input matrix must be square.")

    if np.isnan(A).any():
        raise ValueError("Input matrix must not contain NaNs.")

    if not np.allclose(A, A.T, rtol=rtol, atol=atol):
        raise ValueError("Input matrix must be symmetric.")

    return True


def bandwidth(A):
    """Calculates the upper bandwidth of the matrix A.

    Args:
        A (array): input matrix

    Returns:
        (int): bandwidth of matrix
    """
    n, _ = A.shape
    for i in range(n - 1, 0, -1):
        vali = np.diag(A, i)
        if not np.allclose(vali, 0):
            return i
    return 0


def powerset(iterable):
    """Calculates the powerset of a list.

    Args:
        iterable (iterable): input list

    Returns:
        (chain): chain of all subsets of input list
    """
    return chain.from_iterable(combinations(iterable, r) for r in range(len(iterable) + 1))


def reduction(A, rpt):
    r"""Calculates the reduction of an array by a vector of indices.

    This is equivalent to repeating the ith row/column of :math:`A`, :math:`rpt_i` times.

    Args:
        A (array): matrix of size [N, N]
        rpt (Sequence): sequence of N positive integers indicating the corresponding rows/columns
            of A to be repeated.
    Returns:
        array: the reduction of A by the index vector rpt
    """
    rows = [i for sublist in [[idx] * j for idx, j in enumerate(rpt)] for i in sublist]

    if A.ndim == 1:
        return A[rows]

    return A[:, rows][rows]


# pylint: disable=too-many-arguments
def hafnian(
    A, loop=False, recursive=True, rtol=1e-05, atol=1e-08, quad=True, approx=False, num_samples=1000
):  # pylint: disable=too-many-arguments
    """Returns the hafnian of a matrix.

    For more direct control, you may wish to call :func:`haf_real`,
    :func:`haf_complex`, or :func:`haf_int` directly.

    Args:
        A (array): a square, symmetric array of even dimensions.
        loop (bool): If ``True``, the loop hafnian is returned. Default is ``False``.
        recursive (bool): If ``True``, the recursive algorithm is used. Note:
            the recursive algorithm does not currently support the loop hafnian.
            If ``loop=True``, then this keyword argument is ignored.
        rtol (float): the relative tolerance parameter used in ``np.allclose``.
        atol (float): the absolute tolerance parameter used in ``np.allclose``.
        quad (bool): If ``True``, the hafnian algorithm is performed with quadruple precision.
        approx (bool): If ``True``, an approximation algorithm is used to estimate the hafnian. Note that
            the approximation algorithm can only be applied to matrices ``A`` that only have non-negative entries.
        num_samples (int): If ``approx=True``, the approximation algorithm performs ``num_samples`` iterations
            for estimation of the hafnian of the non-negative matrix ``A``.

    Returns:
        np.int64 or np.float64 or np.complex128: the hafnian of matrix A.
    """
    # pylint: disable=too-many-return-statements,too-many-branches
    input_validation(A, rtol=rtol, atol=atol)

    matshape = A.shape

    if matshape == (0, 0):
        return 1

    if matshape[0] % 2 != 0 and not loop:
        return 0.0

    if np.allclose(np.diag(np.diag(A)), A, rtol=rtol, atol=atol):
        if loop:
            return np.prod(np.diag(A))
        return 0

    if matshape[0] % 2 != 0 and loop:
        A = np.pad(A, pad_width=((0, 1), (0, 1)), mode="constant")
        A[-1, -1] = 1.0

    matshape = A.shape

    if matshape[0] == 2:
        if loop:
            return A[0, 1] + A[0, 0] * A[1, 1]
        return A[0][1]

    if matshape[0] == 4:
        if loop:
            result = (
                A[0, 1] * A[2, 3]
                + A[0, 2] * A[1, 3]
                + A[0, 3] * A[1, 2]
                + A[0, 0] * A[1, 1] * A[2, 3]
                + A[0, 1] * A[2, 2] * A[3, 3]
                + A[0, 2] * A[1, 1] * A[3, 3]
                + A[0, 0] * A[2, 2] * A[1, 3]
                + A[0, 0] * A[3, 3] * A[1, 2]
                + A[0, 3] * A[1, 1] * A[2, 2]
                + A[0, 0] * A[1, 1] * A[2, 2] * A[3, 3]
            )
            return result

        return A[0, 1] * A[2, 3] + A[0, 2] * A[1, 3] + A[0, 3] * A[1, 2]

    if approx:
        if np.any(np.iscomplex(A)):
            raise ValueError("Input matrix must be real")

        if np.any(A < 0):
            raise ValueError("Input matrix must not have negative entries")

    if A.dtype == np.complex:
        # array data is complex type
        if np.any(np.iscomplex(A)):
            # array values contain non-zero imaginary parts
            return haf_complex(A, loop=loop, recursive=recursive, quad=quad)

        # all array values have zero imaginary parts
        return haf_real(np.float64(A.real), loop=loop, recursive=recursive, quad=quad)

    if np.issubdtype(A.dtype, np.integer) and not loop:
        # array data is an integer type, and the user is not
        # requesting the loop hafnian
        return haf_int(np.int64(A))

    if np.issubdtype(A.dtype, np.integer) and loop:
        # array data is an integer type, and the user is
        # requesting the loop hafnian. Currently no
        # integer function for loop hafnians, have to instead
        # convert to float and use haf_real
        A = np.float64(A)

    return haf_real(
        A, loop=loop, recursive=recursive, quad=quad, approx=approx, nsamples=num_samples
    )


def hafnian_sparse(A, D=None, loop=False):
    r"""Returns the hafnian of a sparse symmetric matrix.

    This pure python implementation is very slow on full matrices, but faster the sparser a matrix is.
    As a rule of thumb, the crossover in runtime with respect to :func:`~.hafnian` happens around 50% sparsity.

    Args:
        A (array): the symmetric matrix of which we want to compute the hafnian
        D (set): set of indices that identify a submatrix. If ``None`` (default) it computes
            the hafnian of the whole matrix.
        loop (bool): If ``True``, the loop hafnian is returned. Default is ``False``.

    Returns:
        (float) hafnian of ``A`` or of the submatrix of ``A`` defined by the set of indices ``D``.
    """
    if D is None:
        D = frozenset(range(len(A)))
    else:
        D = frozenset(D)

    if not loop:
        A = A - np.diag(np.diag(A))

    if np.allclose(A, np.zeros_like(A)):
        return 0.0

    r, _ = np.nonzero(A)
    m = max(Counter(r).values())  # max nonzero values per row/column

    @lru_cache(maxsize=2 ** m)
    def indices(d, k):
        return d.intersection(set(np.nonzero(A[k])[0]))

    @lru_cache(maxsize=2 ** m)
    def lhaf(d: frozenset) -> float:
        if not d:
            return 1
        d_ = set(d)
        k = d_.pop()
        return sum(A[i, k] * lhaf(frozenset(d_).difference({i})) for i in indices(d, k))

    return lhaf(D)


def hafnian_repeated(A, rpt, mu=None, loop=False, rtol=1e-05, atol=1e-08):
    r"""Returns the hafnian of matrix with repeated rows/columns.

    The :func:`reduction` function may be used to show the resulting matrix
    with repeated rows and columns as per ``rpt``.

    As a result, the following are identical:

    >>> hafnian_repeated(A, rpt)
    >>> hafnian(reduction(A, rpt))

    However, using ``hafnian_repeated`` in the case where there are a large number
    of repeated rows and columns (:math:`\sum_{i}rpt_i \gg N`) can be
    significantly faster.

    .. note::

        If :math:`rpt=(1, 1, \dots, 1)`, then

        >>> hafnian_repeated(A, rpt) == hafnian(A)

    For more direct control, you may wish to call :func:`haf_rpt_real` or
    :func:`haf_rpt_complex` directly.

    Args:
        A (array): a square, symmetric :math:`N\times N` array.
        rpt (Sequence): a length-:math:`N` positive integer sequence, corresponding
            to the number of times each row/column of matrix :math:`A` is repeated.
        mu (array): a vector of length :math:`N` representing the vector of means/displacement.
            If not provided, ``mu`` is set to the diagonal of matrix ``A``. Note that this
            only affects the loop hafnian.
        loop (bool): If ``True``, the loop hafnian is returned. Default is ``False``.
        use_eigen (bool): if True (default), the Eigen linear algebra library
            is used for matrix multiplication. If the hafnian library was compiled
            with BLAS/Lapack support, then BLAS will be used for matrix multiplication.
        rtol (float): the relative tolerance parameter used in ``np.allclose``.
        atol (float): the absolute tolerance parameter used in ``np.allclose``.

    Returns:
        np.int64 or np.float64 or np.complex128: the hafnian of matrix A.
    """
    # pylint: disable=too-many-return-statements,too-many-branches
    input_validation(A, atol=atol, rtol=rtol)

    if len(rpt) != len(A):
        raise ValueError("the rpt argument must be 1-dimensional sequence of length len(A).")

    nud = np.array(rpt, dtype=np.int32)

    if not np.all(np.mod(nud, 1) == 0) or np.any(nud < 0):
        raise ValueError("the rpt argument must contain non-negative integers.")

    if np.all(nud == 0):
        return 1.0

    if np.sum(nud) % 2 != 0 and not loop:
        return 0.0

    if mu is None:
        mu = A.diagonal().copy()

    if np.allclose(A, 0, rtol=rtol, atol=atol):
        if loop:
            return np.prod(mu ** rpt)
        return 0

    if len(mu) != len(A):
        raise ValueError("Length of means vector must be the same length as the matrix A.")

    if A.dtype == np.complex or mu.dtype == np.complex:
        return haf_rpt_complex(A, nud, mu=mu, loop=loop)

    return haf_rpt_real(A, nud, mu=mu, loop=loop)


def hafnian_banded(A, loop=False, rtol=1e-05, atol=1e-08):
    """Returns the loop hafnian of a banded matrix.

    For the derivation see Section V of `'Efficient sampling from shallow Gaussian quantum-optical circuits with local interactions',
    Qi et al. <https://arxiv.org/abs/2009.11824>`_.

    Args:
        A (array): a square, symmetric array of even dimensions.

    Returns:
        np.int64 or np.float64 or np.complex128: the loop hafnian of matrix ``A``.
    """
    input_validation(A, atol=atol, rtol=rtol)
    (n, _) = A.shape
    w = bandwidth(A)
    if not loop:
        A = A - np.diag(np.diag(A))
    loop_haf = {(): 1, (1,): A[0, 0]}
    for t in range(1, n + 1):
        if t - 2 * w - 1 > 0:
            lower_end = set(range(1, t - 2 * w))
        else:
            lower_end = set()
        upper_end = set(range(1, t + 1))
        diff = [item for item in upper_end if item not in lower_end]
        # Makes sure set ordering is preserved when the difference of two sets is taken
        # This is also used in the if statement below
        ps = powerset(diff)
        lower_end = tuple(lower_end)
        for D in ps:
            if lower_end + D not in loop_haf:
                # pylint: disable=consider-using-generator
                loop_haf[lower_end + D] = sum(
                    [
                        A[i - 1, t - 1]
                        * loop_haf[
                            tuple([item for item in lower_end + D if item not in set((i, t))])
                        ]
                        for i in D
                    ]
                )

    return loop_haf[tuple(range(1, n + 1))]<|MERGE_RESOLUTION|>--- conflicted
+++ resolved
@@ -14,13 +14,10 @@
 """
 Hafnian Python interface
 """
-<<<<<<< HEAD
+
 from functools import lru_cache
 from collections import Counter
-=======
 from itertools import chain, combinations
-
->>>>>>> e32c40a5
 import numpy as np
 
 from .libwalrus import haf_complex, haf_int, haf_real, haf_rpt_complex, haf_rpt_real
