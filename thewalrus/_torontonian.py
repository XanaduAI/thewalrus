# Copyright 2019 Xanadu Quantum Technologies Inc.

# Licensed under the Apache License, Version 2.0 (the "License");
# you may not use this file except in compliance with the License.
# You may obtain a copy of the License at

#     http://www.apache.org/licenses/LICENSE-2.0

# Unless required by applicable law or agreed to in writing, software
# distributed under the License is distributed on an "AS IS" BASIS,
# WITHOUT WARRANTIES OR CONDITIONS OF ANY KIND, either express or implied.
# See the License for the specific language governing permissions and
# limitations under the License.
"""
Torontonian Python interface
"""
import numpy as np
import numba
from .libwalrus import torontonian_complex as tor_complex
from .libwalrus import torontonian_real as tor_real
from .quantum import Qmat, Xmat, Amat
from . import reduction


def tor(A, fsum=False):
    """Returns the Torontonian of a matrix.

    For more direct control, you may wish to call :func:`tor_real` or
    :func:`tor_complex` directly.

    The input matrix is cast to quadruple precision
    internally for a quadruple precision torontonian computation.

    Args:
        A (array): a np.complex128, square, symmetric array of even dimensions.
        fsum (bool): if ``True``, the `Shewchuck algorithm <https://github.com/achan001/fsum>`_
            for more accurate summation is performed. This can significantly increase
            the `accuracy of the computation <https://link.springer.com/article/10.1007%2FPL00009321>`_,
            but no casting to quadruple precision takes place, as the Shewchuck algorithm
            only supports double precision.

    Returns:
        np.float64 or np.complex128: the torontonian of matrix A.
    """
    if not isinstance(A, np.ndarray):
        raise TypeError("Input matrix must be a NumPy array.")

    matshape = A.shape

    if matshape[0] != matshape[1]:
        raise ValueError("Input matrix must be square.")

    if A.dtype == np.complex128:
        if np.any(np.iscomplex(A)):
            return tor_complex(A, fsum=fsum)
        return tor_real(np.float64(A.real), fsum=fsum)

    return tor_real(A, fsum=fsum)


@numba.jit(nopython=True)
def combinations(pool, r): # pragma: no cover
    """Numba implementation of `itertools.combinations`.
    As itertools.combinations not callable from numba decorated functions.

    Taken from: https://stackoverflow.com/a/61393666

    Args:
        pool (Sequence): sequence to take combinations from

        r (int) : number of elements of combination
    Yields:
        results (list) : length r combination from pool
    """
    n = len(pool)
    indices = list(range(r))
    empty = not (n and (0 < r <= n))

    if not empty:
        result = [pool[i] for i in indices]
        yield result

    while not empty:
        i = r - 1
        while i >= 0 and indices[i] == i + n - r:
            i -= 1
        if i < 0:
            empty = True
        else:
            indices[i] += 1
            for j in range(i + 1, r):
                indices[j] = indices[j - 1] + 1

            result = [pool[i] for i in indices]
            yield result


@numba.jit(nopython=True)
def powerset(parent_set): # pragma: no cover
    """Generates the powerset, the set of all the subsets, of its input. Does not include the empty set.

    Args:
<<<<<<< HEAD
        parent_set (array/iterable) : set to take powerset from
=======
        S (Sequence) : sequence to take powerset from

>>>>>>> 05222d13
    Yields:
        subset (tuple) : subset of parent_set
    """
    n = len(parent_set)
    for i in range(n + 1):
        for subset in combinations(parent_set, i):
            yield subset


@numba.jit(nopython=True)
def nb_block(X): # pragma: no cover
    """Numba implementation of `np.block`.

    Taken from: https://stackoverflow.com/a/57562911

    Args:
        X (array) : arrays for blocks of matrix
    Return:
        array : the block matrix from X
    """
    xtmp1 = np.concatenate(X[0], axis=1)
    xtmp2 = np.concatenate(X[1], axis=1)
    return np.concatenate((xtmp1, xtmp2), axis=0)


@numba.jit(nopython=True)
def numba_ix(arr, rows, cols): # pragma: no cover
    """Numba implementation of `np.ix_`.

    Args:
        arr (array) : matrix to take submatrix of
        rows (array) : rows to be selected in submatrix
        cols (array) : columns to be selected in submatrix

    Return:
        array: selected submatrix of arr, of shape `(len(rows), len(cols))`

    """
    return arr[rows][:, cols]


@numba.jit(nopython=True)
def Qmat_numba(cov, hbar=2): # pragma: no cover
    r"""Numba compatible version of `thewalrus.quantum.Qmat`

    Returns the :math:`Q` Husimi matrix of the Gaussian state.
    Args:
        cov (array): :math:`2N\times 2N xp-` Wigner covariance matrix
        hbar (float): the value of :math:`\hbar` in the commutation
            relation :math:`[\x,\p]=i\hbar`.
    Returns:
        array: the :math:`Q` matrix.
    """
    # number of modes
    N = len(cov) // 2
    I = np.identity(N)

    x = cov[:N, :N] * (2. / hbar)
    xp = cov[:N, N:] * (2. / hbar)
    p = cov[N:, N:] * (2. / hbar)
    # the (Hermitian) matrix elements <a_i^\dagger a_j>
    aidaj = (x + p + 1j * (xp - xp.T) - 2 * I) / 4
    # the (symmetric) matrix elements <a_i a_j>
    aiaj = (x - p + 1j * (xp + xp.T)) / 4

    # calculate the covariance matrix sigma_Q appearing in the Q function:
    Q = nb_block(((aidaj, aiaj.conj()), (aiaj, aidaj.conj()))) + np.identity(2 * N)
    return Q


@numba.jit(nopython=True)
def threshold_detection_prob_displacement(mu, cov, det_pattern, hbar=2): # pragma: no cover
    r"""Threshold detection probabilities for Gaussian states with displacement.
    Formula from Jake Bulmer and Stefano Paesani.


    Args:
        mu (1d array) : means of xp Gaussian Wigner function
        cov (2d array) : : xp Wigner covariance matrix
        det_pattern (1d numpy array) : array of {0,1} to describe the threshold detection outcome
        hbar (float): the value of :math:`\hbar` in the commutation relation :math:`[\x,\p]=i\hbar`.

    Returns:
        np.float64 : probability of detection pattern
    """
    det_pattern = np.asarray(det_pattern).astype(np.int8)

    m = len(cov)
    assert cov.shape == (m, m)
    assert m % 2 == 0
    n = m // 2

    means_x = mu[:n]
    means_p = mu[n:]
    avec = np.concatenate((means_x + 1j * means_p, means_x - 1j * means_p), axis=0) / np.sqrt(2 * hbar)

    Q = Qmat_numba(cov, hbar=hbar)

    if max(det_pattern) > 1:
        raise ValueError(
            "When using threshold detectors, the detection pattern can contain only 1s or 0s.")

    nonzero_idxs = np.where(det_pattern == 1)[0]
    zero_idxs = np.where(det_pattern == 0)[0]

    ii1 = np.concatenate((nonzero_idxs, nonzero_idxs + n), axis=0)
    ii0 = np.concatenate((zero_idxs, zero_idxs + n), axis=0)

    Qaa = numba_ix(Q, ii0, ii0)
    Qab = numba_ix(Q, ii0, ii1)
    Qba = numba_ix(Q, ii1, ii0)
    Qbb = numba_ix(Q, ii1, ii1)

    Qaa_inv = np.linalg.inv(Qaa)
    Qcond = Qbb - Qba @ Qaa_inv @ Qab

    avec_a = avec[ii0]
    avec_b = avec[ii1]
    avec_cond = avec_b - Qba @ Qaa_inv @ avec_a

    p0a_fact_exp = np.exp(avec_a @ Qaa_inv @ avec_a.conj() * (-0.5)).real
    p0a_fact_det = np.sqrt(np.linalg.det(Qaa).real)
    p0a = p0a_fact_exp / p0a_fact_det

    n_det = len(nonzero_idxs)
    p_sum = 1.  # empty set is not included in the powerset function so we start at 1
    for z in powerset(np.arange(n_det)):
        Z = np.asarray(z)
        ZZ = np.concatenate((Z, Z + n_det), axis=0)

        avec0 = avec_cond[ZZ]
        Q0 = numba_ix(Qcond, ZZ, ZZ)
        Q0inv = np.linalg.inv(Q0)

        fact_exp = np.exp(avec0 @ Q0inv @ avec0.conj() * (-0.5)).real
        fact_det = np.sqrt(np.linalg.det(Q0).real)

        p_sum += ((-1) ** len(Z)) * fact_exp / fact_det

    return p0a * p_sum

def threshold_detection_prob(mu, cov, det_pattern, hbar=2, atol=1e-10, rtol=1e-10): # pylint: disable=too-many-arguments
    r"""Threshold detection probabilities for Gaussian states.
    Formula from Jake Bulmer and Stefano Paesani.
    When state is displaced, threshold_detection_prob_displacement is called.
    Otherwise, tor is called.

    Args:
        mu (1d array) : means of xp Gaussian Wigner function
        cov (2d array) : : xp Wigner covariance matrix
        det_pattern (1d array) : array of {0,1} to describe the threshold detection outcome
        hbar (float): the value of :math:`\hbar` in the commutation relation :math:`[\x,\p]=i\hbar`.
        rtol (float): the relative tolerance parameter used in `np.allclose`
        atol (float): the absolute tolerance parameter used in `np.allclose`

    Returns:
        np.float64 : probability of detection pattern
    """

    if np.allclose(mu, 0, atol=atol, rtol=rtol):
        # no displacement
        n_modes = cov.shape[0] // 2
        Q = Qmat(cov, hbar)
        O = Xmat(n_modes) @ Amat(cov, hbar=hbar)
        rpt2 = np.concatenate((det_pattern, det_pattern))
        Os = reduction(O, rpt2)
        return tor(Os) / np.sqrt(np.linalg.det(Q))
    det_pattern = np.asarray(det_pattern).astype(np.int8)
    return threshold_detection_prob_displacement(mu, cov, det_pattern, hbar)

@numba.jit(nopython=True)
def numba_tor(A): # pragma: no cover
    """Returns the Torontonian of a matrix using numba.

    For more direct control, you may wish to call :func:`tor_real` or
    :func:`tor_complex` directly.

    The input matrix is cast to quadruple precision
    internally for a quadruple precision torontonian computation.

    Args:
        A (array): a square, symmetric array of even dimensions.

    Returns:
        np.float64 or np.complex128: the torontonian of matrix A.
    """
    n_det = A.shape[0] // 2
    p_sum = 1.  # empty set is not included in the powerset function so we start at 1
    for z in powerset(np.arange(n_det)):
        Z = np.asarray(z)
        ZZ = np.concatenate((Z, Z + n_det), axis=0)
        A_ZZ = numba_ix(A, ZZ, ZZ)
        n = len(Z)
        p_sum += ((-1) ** n) / np.sqrt(np.linalg.det(np.eye(2*n) - A_ZZ))

    return p_sum * (-1) ** (n_det)
<|MERGE_RESOLUTION|>--- conflicted
+++ resolved
@@ -1,304 +1,299 @@
-# Copyright 2019 Xanadu Quantum Technologies Inc.
-
-# Licensed under the Apache License, Version 2.0 (the "License");
-# you may not use this file except in compliance with the License.
-# You may obtain a copy of the License at
-
-#     http://www.apache.org/licenses/LICENSE-2.0
-
-# Unless required by applicable law or agreed to in writing, software
-# distributed under the License is distributed on an "AS IS" BASIS,
-# WITHOUT WARRANTIES OR CONDITIONS OF ANY KIND, either express or implied.
-# See the License for the specific language governing permissions and
-# limitations under the License.
-"""
-Torontonian Python interface
-"""
-import numpy as np
-import numba
-from .libwalrus import torontonian_complex as tor_complex
-from .libwalrus import torontonian_real as tor_real
-from .quantum import Qmat, Xmat, Amat
-from . import reduction
-
-
-def tor(A, fsum=False):
-    """Returns the Torontonian of a matrix.
-
-    For more direct control, you may wish to call :func:`tor_real` or
-    :func:`tor_complex` directly.
-
-    The input matrix is cast to quadruple precision
-    internally for a quadruple precision torontonian computation.
-
-    Args:
-        A (array): a np.complex128, square, symmetric array of even dimensions.
-        fsum (bool): if ``True``, the `Shewchuck algorithm <https://github.com/achan001/fsum>`_
-            for more accurate summation is performed. This can significantly increase
-            the `accuracy of the computation <https://link.springer.com/article/10.1007%2FPL00009321>`_,
-            but no casting to quadruple precision takes place, as the Shewchuck algorithm
-            only supports double precision.
-
-    Returns:
-        np.float64 or np.complex128: the torontonian of matrix A.
-    """
-    if not isinstance(A, np.ndarray):
-        raise TypeError("Input matrix must be a NumPy array.")
-
-    matshape = A.shape
-
-    if matshape[0] != matshape[1]:
-        raise ValueError("Input matrix must be square.")
-
-    if A.dtype == np.complex128:
-        if np.any(np.iscomplex(A)):
-            return tor_complex(A, fsum=fsum)
-        return tor_real(np.float64(A.real), fsum=fsum)
-
-    return tor_real(A, fsum=fsum)
-
-
-@numba.jit(nopython=True)
-def combinations(pool, r): # pragma: no cover
-    """Numba implementation of `itertools.combinations`.
-    As itertools.combinations not callable from numba decorated functions.
-
-    Taken from: https://stackoverflow.com/a/61393666
-
-    Args:
-        pool (Sequence): sequence to take combinations from
-
-        r (int) : number of elements of combination
-    Yields:
-        results (list) : length r combination from pool
-    """
-    n = len(pool)
-    indices = list(range(r))
-    empty = not (n and (0 < r <= n))
-
-    if not empty:
-        result = [pool[i] for i in indices]
-        yield result
-
-    while not empty:
-        i = r - 1
-        while i >= 0 and indices[i] == i + n - r:
-            i -= 1
-        if i < 0:
-            empty = True
-        else:
-            indices[i] += 1
-            for j in range(i + 1, r):
-                indices[j] = indices[j - 1] + 1
-
-            result = [pool[i] for i in indices]
-            yield result
-
-
-@numba.jit(nopython=True)
-def powerset(parent_set): # pragma: no cover
-    """Generates the powerset, the set of all the subsets, of its input. Does not include the empty set.
-
-    Args:
-<<<<<<< HEAD
-        parent_set (array/iterable) : set to take powerset from
-=======
-        S (Sequence) : sequence to take powerset from
-
->>>>>>> 05222d13
-    Yields:
-        subset (tuple) : subset of parent_set
-    """
-    n = len(parent_set)
-    for i in range(n + 1):
-        for subset in combinations(parent_set, i):
-            yield subset
-
-
-@numba.jit(nopython=True)
-def nb_block(X): # pragma: no cover
-    """Numba implementation of `np.block`.
-
-    Taken from: https://stackoverflow.com/a/57562911
-
-    Args:
-        X (array) : arrays for blocks of matrix
-    Return:
-        array : the block matrix from X
-    """
-    xtmp1 = np.concatenate(X[0], axis=1)
-    xtmp2 = np.concatenate(X[1], axis=1)
-    return np.concatenate((xtmp1, xtmp2), axis=0)
-
-
-@numba.jit(nopython=True)
-def numba_ix(arr, rows, cols): # pragma: no cover
-    """Numba implementation of `np.ix_`.
-
-    Args:
-        arr (array) : matrix to take submatrix of
-        rows (array) : rows to be selected in submatrix
-        cols (array) : columns to be selected in submatrix
-
-    Return:
-        array: selected submatrix of arr, of shape `(len(rows), len(cols))`
-
-    """
-    return arr[rows][:, cols]
-
-
-@numba.jit(nopython=True)
-def Qmat_numba(cov, hbar=2): # pragma: no cover
-    r"""Numba compatible version of `thewalrus.quantum.Qmat`
-
-    Returns the :math:`Q` Husimi matrix of the Gaussian state.
-    Args:
-        cov (array): :math:`2N\times 2N xp-` Wigner covariance matrix
-        hbar (float): the value of :math:`\hbar` in the commutation
-            relation :math:`[\x,\p]=i\hbar`.
-    Returns:
-        array: the :math:`Q` matrix.
-    """
-    # number of modes
-    N = len(cov) // 2
-    I = np.identity(N)
-
-    x = cov[:N, :N] * (2. / hbar)
-    xp = cov[:N, N:] * (2. / hbar)
-    p = cov[N:, N:] * (2. / hbar)
-    # the (Hermitian) matrix elements <a_i^\dagger a_j>
-    aidaj = (x + p + 1j * (xp - xp.T) - 2 * I) / 4
-    # the (symmetric) matrix elements <a_i a_j>
-    aiaj = (x - p + 1j * (xp + xp.T)) / 4
-
-    # calculate the covariance matrix sigma_Q appearing in the Q function:
-    Q = nb_block(((aidaj, aiaj.conj()), (aiaj, aidaj.conj()))) + np.identity(2 * N)
-    return Q
-
-
-@numba.jit(nopython=True)
-def threshold_detection_prob_displacement(mu, cov, det_pattern, hbar=2): # pragma: no cover
-    r"""Threshold detection probabilities for Gaussian states with displacement.
-    Formula from Jake Bulmer and Stefano Paesani.
-
-
-    Args:
-        mu (1d array) : means of xp Gaussian Wigner function
-        cov (2d array) : : xp Wigner covariance matrix
-        det_pattern (1d numpy array) : array of {0,1} to describe the threshold detection outcome
-        hbar (float): the value of :math:`\hbar` in the commutation relation :math:`[\x,\p]=i\hbar`.
-
-    Returns:
-        np.float64 : probability of detection pattern
-    """
-    det_pattern = np.asarray(det_pattern).astype(np.int8)
-
-    m = len(cov)
-    assert cov.shape == (m, m)
-    assert m % 2 == 0
-    n = m // 2
-
-    means_x = mu[:n]
-    means_p = mu[n:]
-    avec = np.concatenate((means_x + 1j * means_p, means_x - 1j * means_p), axis=0) / np.sqrt(2 * hbar)
-
-    Q = Qmat_numba(cov, hbar=hbar)
-
-    if max(det_pattern) > 1:
-        raise ValueError(
-            "When using threshold detectors, the detection pattern can contain only 1s or 0s.")
-
-    nonzero_idxs = np.where(det_pattern == 1)[0]
-    zero_idxs = np.where(det_pattern == 0)[0]
-
-    ii1 = np.concatenate((nonzero_idxs, nonzero_idxs + n), axis=0)
-    ii0 = np.concatenate((zero_idxs, zero_idxs + n), axis=0)
-
-    Qaa = numba_ix(Q, ii0, ii0)
-    Qab = numba_ix(Q, ii0, ii1)
-    Qba = numba_ix(Q, ii1, ii0)
-    Qbb = numba_ix(Q, ii1, ii1)
-
-    Qaa_inv = np.linalg.inv(Qaa)
-    Qcond = Qbb - Qba @ Qaa_inv @ Qab
-
-    avec_a = avec[ii0]
-    avec_b = avec[ii1]
-    avec_cond = avec_b - Qba @ Qaa_inv @ avec_a
-
-    p0a_fact_exp = np.exp(avec_a @ Qaa_inv @ avec_a.conj() * (-0.5)).real
-    p0a_fact_det = np.sqrt(np.linalg.det(Qaa).real)
-    p0a = p0a_fact_exp / p0a_fact_det
-
-    n_det = len(nonzero_idxs)
-    p_sum = 1.  # empty set is not included in the powerset function so we start at 1
-    for z in powerset(np.arange(n_det)):
-        Z = np.asarray(z)
-        ZZ = np.concatenate((Z, Z + n_det), axis=0)
-
-        avec0 = avec_cond[ZZ]
-        Q0 = numba_ix(Qcond, ZZ, ZZ)
-        Q0inv = np.linalg.inv(Q0)
-
-        fact_exp = np.exp(avec0 @ Q0inv @ avec0.conj() * (-0.5)).real
-        fact_det = np.sqrt(np.linalg.det(Q0).real)
-
-        p_sum += ((-1) ** len(Z)) * fact_exp / fact_det
-
-    return p0a * p_sum
-
-def threshold_detection_prob(mu, cov, det_pattern, hbar=2, atol=1e-10, rtol=1e-10): # pylint: disable=too-many-arguments
-    r"""Threshold detection probabilities for Gaussian states.
-    Formula from Jake Bulmer and Stefano Paesani.
-    When state is displaced, threshold_detection_prob_displacement is called.
-    Otherwise, tor is called.
-
-    Args:
-        mu (1d array) : means of xp Gaussian Wigner function
-        cov (2d array) : : xp Wigner covariance matrix
-        det_pattern (1d array) : array of {0,1} to describe the threshold detection outcome
-        hbar (float): the value of :math:`\hbar` in the commutation relation :math:`[\x,\p]=i\hbar`.
-        rtol (float): the relative tolerance parameter used in `np.allclose`
-        atol (float): the absolute tolerance parameter used in `np.allclose`
-
-    Returns:
-        np.float64 : probability of detection pattern
-    """
-
-    if np.allclose(mu, 0, atol=atol, rtol=rtol):
-        # no displacement
-        n_modes = cov.shape[0] // 2
-        Q = Qmat(cov, hbar)
-        O = Xmat(n_modes) @ Amat(cov, hbar=hbar)
-        rpt2 = np.concatenate((det_pattern, det_pattern))
-        Os = reduction(O, rpt2)
-        return tor(Os) / np.sqrt(np.linalg.det(Q))
-    det_pattern = np.asarray(det_pattern).astype(np.int8)
-    return threshold_detection_prob_displacement(mu, cov, det_pattern, hbar)
-
-@numba.jit(nopython=True)
-def numba_tor(A): # pragma: no cover
-    """Returns the Torontonian of a matrix using numba.
-
-    For more direct control, you may wish to call :func:`tor_real` or
-    :func:`tor_complex` directly.
-
-    The input matrix is cast to quadruple precision
-    internally for a quadruple precision torontonian computation.
-
-    Args:
-        A (array): a square, symmetric array of even dimensions.
-
-    Returns:
-        np.float64 or np.complex128: the torontonian of matrix A.
-    """
-    n_det = A.shape[0] // 2
-    p_sum = 1.  # empty set is not included in the powerset function so we start at 1
-    for z in powerset(np.arange(n_det)):
-        Z = np.asarray(z)
-        ZZ = np.concatenate((Z, Z + n_det), axis=0)
-        A_ZZ = numba_ix(A, ZZ, ZZ)
-        n = len(Z)
-        p_sum += ((-1) ** n) / np.sqrt(np.linalg.det(np.eye(2*n) - A_ZZ))
-
-    return p_sum * (-1) ** (n_det)
+# Copyright 2019 Xanadu Quantum Technologies Inc.
+
+# Licensed under the Apache License, Version 2.0 (the "License");
+# you may not use this file except in compliance with the License.
+# You may obtain a copy of the License at
+
+#     http://www.apache.org/licenses/LICENSE-2.0
+
+# Unless required by applicable law or agreed to in writing, software
+# distributed under the License is distributed on an "AS IS" BASIS,
+# WITHOUT WARRANTIES OR CONDITIONS OF ANY KIND, either express or implied.
+# See the License for the specific language governing permissions and
+# limitations under the License.
+"""
+Torontonian Python interface
+"""
+import numpy as np
+import numba
+from .libwalrus import torontonian_complex as tor_complex
+from .libwalrus import torontonian_real as tor_real
+from .quantum import Qmat, Xmat, Amat
+from . import reduction
+
+
+def tor(A, fsum=False):
+    """Returns the Torontonian of a matrix.
+
+    For more direct control, you may wish to call :func:`tor_real` or
+    :func:`tor_complex` directly.
+
+    The input matrix is cast to quadruple precision
+    internally for a quadruple precision torontonian computation.
+
+    Args:
+        A (array): a np.complex128, square, symmetric array of even dimensions.
+        fsum (bool): if ``True``, the `Shewchuck algorithm <https://github.com/achan001/fsum>`_
+            for more accurate summation is performed. This can significantly increase
+            the `accuracy of the computation <https://link.springer.com/article/10.1007%2FPL00009321>`_,
+            but no casting to quadruple precision takes place, as the Shewchuck algorithm
+            only supports double precision.
+
+    Returns:
+        np.float64 or np.complex128: the torontonian of matrix A.
+    """
+    if not isinstance(A, np.ndarray):
+        raise TypeError("Input matrix must be a NumPy array.")
+
+    matshape = A.shape
+
+    if matshape[0] != matshape[1]:
+        raise ValueError("Input matrix must be square.")
+
+    if A.dtype == np.complex128:
+        if np.any(np.iscomplex(A)):
+            return tor_complex(A, fsum=fsum)
+        return tor_real(np.float64(A.real), fsum=fsum)
+
+    return tor_real(A, fsum=fsum)
+
+
+@numba.jit(nopython=True)
+def combinations(pool, r): # pragma: no cover
+    """Numba implementation of `itertools.combinations`.
+    As itertools.combinations not callable from numba decorated functions.
+
+    Taken from: https://stackoverflow.com/a/61393666
+
+    Args:
+        pool (Sequence): sequence to take combinations from
+
+        r (int) : number of elements of combination
+    Yields:
+        results (list) : length r combination from pool
+    """
+    n = len(pool)
+    indices = list(range(r))
+    empty = not (n and (0 < r <= n))
+
+    if not empty:
+        result = [pool[i] for i in indices]
+        yield result
+
+    while not empty:
+        i = r - 1
+        while i >= 0 and indices[i] == i + n - r:
+            i -= 1
+        if i < 0:
+            empty = True
+        else:
+            indices[i] += 1
+            for j in range(i + 1, r):
+                indices[j] = indices[j - 1] + 1
+
+            result = [pool[i] for i in indices]
+            yield result
+
+
+@numba.jit(nopython=True)
+def powerset(parent_set): # pragma: no cover
+    """Generates the powerset, the set of all the subsets, of its input. Does not include the empty set.
+
+    Args:
+        parent_set (Sequence) : sequence to take powerset from
+    Return:
+        subset (tuple) : subset of parent_set
+    """
+    n = len(parent_set)
+    for i in range(n + 1):
+        for subset in combinations(parent_set, i):
+            yield subset
+
+
+@numba.jit(nopython=True)
+def nb_block(X): # pragma: no cover
+    """Numba implementation of `np.block`.
+
+    Taken from: https://stackoverflow.com/a/57562911
+
+    Args:
+        X (array) : arrays for blocks of matrix
+    Return:
+        array : the block matrix from X
+    """
+    xtmp1 = np.concatenate(X[0], axis=1)
+    xtmp2 = np.concatenate(X[1], axis=1)
+    return np.concatenate((xtmp1, xtmp2), axis=0)
+
+
+@numba.jit(nopython=True)
+def numba_ix(arr, rows, cols): # pragma: no cover
+    """Numba implementation of `np.ix_`.
+
+    Args:
+        arr (array) : matrix to take submatrix of
+        rows (array) : rows to be selected in submatrix
+        cols (array) : columns to be selected in submatrix
+
+    Return:
+        array: selected submatrix of arr, of shape `(len(rows), len(cols))`
+
+    """
+    return arr[rows][:, cols]
+
+
+@numba.jit(nopython=True)
+def Qmat_numba(cov, hbar=2): # pragma: no cover
+    r"""Numba compatible version of `thewalrus.quantum.Qmat`
+
+    Returns the :math:`Q` Husimi matrix of the Gaussian state.
+    Args:
+        cov (array): :math:`2N\times 2N xp-` Wigner covariance matrix
+        hbar (float): the value of :math:`\hbar` in the commutation
+            relation :math:`[\x,\p]=i\hbar`.
+    Returns:
+        array: the :math:`Q` matrix.
+    """
+    # number of modes
+    N = len(cov) // 2
+    I = np.identity(N)
+
+    x = cov[:N, :N] * (2. / hbar)
+    xp = cov[:N, N:] * (2. / hbar)
+    p = cov[N:, N:] * (2. / hbar)
+    # the (Hermitian) matrix elements <a_i^\dagger a_j>
+    aidaj = (x + p + 1j * (xp - xp.T) - 2 * I) / 4
+    # the (symmetric) matrix elements <a_i a_j>
+    aiaj = (x - p + 1j * (xp + xp.T)) / 4
+
+    # calculate the covariance matrix sigma_Q appearing in the Q function:
+    Q = nb_block(((aidaj, aiaj.conj()), (aiaj, aidaj.conj()))) + np.identity(2 * N)
+    return Q
+
+
+@numba.jit(nopython=True)
+def threshold_detection_prob_displacement(mu, cov, det_pattern, hbar=2): # pragma: no cover
+    r"""Threshold detection probabilities for Gaussian states with displacement.
+    Formula from Jake Bulmer and Stefano Paesani.
+
+
+    Args:
+        mu (1d array) : means of xp Gaussian Wigner function
+        cov (2d array) : : xp Wigner covariance matrix
+        det_pattern (1d numpy array) : array of {0,1} to describe the threshold detection outcome
+        hbar (float): the value of :math:`\hbar` in the commutation relation :math:`[\x,\p]=i\hbar`.
+
+    Returns:
+        np.float64 : probability of detection pattern
+    """
+    det_pattern = np.asarray(det_pattern).astype(np.int8)
+
+    m = len(cov)
+    assert cov.shape == (m, m)
+    assert m % 2 == 0
+    n = m // 2
+
+    means_x = mu[:n]
+    means_p = mu[n:]
+    avec = np.concatenate((means_x + 1j * means_p, means_x - 1j * means_p), axis=0) / np.sqrt(2 * hbar)
+
+    Q = Qmat_numba(cov, hbar=hbar)
+
+    if max(det_pattern) > 1:
+        raise ValueError(
+            "When using threshold detectors, the detection pattern can contain only 1s or 0s.")
+
+    nonzero_idxs = np.where(det_pattern == 1)[0]
+    zero_idxs = np.where(det_pattern == 0)[0]
+
+    ii1 = np.concatenate((nonzero_idxs, nonzero_idxs + n), axis=0)
+    ii0 = np.concatenate((zero_idxs, zero_idxs + n), axis=0)
+
+    Qaa = numba_ix(Q, ii0, ii0)
+    Qab = numba_ix(Q, ii0, ii1)
+    Qba = numba_ix(Q, ii1, ii0)
+    Qbb = numba_ix(Q, ii1, ii1)
+
+    Qaa_inv = np.linalg.inv(Qaa)
+    Qcond = Qbb - Qba @ Qaa_inv @ Qab
+
+    avec_a = avec[ii0]
+    avec_b = avec[ii1]
+    avec_cond = avec_b - Qba @ Qaa_inv @ avec_a
+
+    p0a_fact_exp = np.exp(avec_a @ Qaa_inv @ avec_a.conj() * (-0.5)).real
+    p0a_fact_det = np.sqrt(np.linalg.det(Qaa).real)
+    p0a = p0a_fact_exp / p0a_fact_det
+
+    n_det = len(nonzero_idxs)
+    p_sum = 1.  # empty set is not included in the powerset function so we start at 1
+    for z in powerset(np.arange(n_det)):
+        Z = np.asarray(z)
+        ZZ = np.concatenate((Z, Z + n_det), axis=0)
+
+        avec0 = avec_cond[ZZ]
+        Q0 = numba_ix(Qcond, ZZ, ZZ)
+        Q0inv = np.linalg.inv(Q0)
+
+        fact_exp = np.exp(avec0 @ Q0inv @ avec0.conj() * (-0.5)).real
+        fact_det = np.sqrt(np.linalg.det(Q0).real)
+
+        p_sum += ((-1) ** len(Z)) * fact_exp / fact_det
+
+    return p0a * p_sum
+
+def threshold_detection_prob(mu, cov, det_pattern, hbar=2, atol=1e-10, rtol=1e-10): # pylint: disable=too-many-arguments
+    r"""Threshold detection probabilities for Gaussian states.
+    Formula from Jake Bulmer and Stefano Paesani.
+    When state is displaced, threshold_detection_prob_displacement is called.
+    Otherwise, tor is called.
+
+    Args:
+        mu (1d array) : means of xp Gaussian Wigner function
+        cov (2d array) : : xp Wigner covariance matrix
+        det_pattern (1d array) : array of {0,1} to describe the threshold detection outcome
+        hbar (float): the value of :math:`\hbar` in the commutation relation :math:`[\x,\p]=i\hbar`.
+        rtol (float): the relative tolerance parameter used in `np.allclose`
+        atol (float): the absolute tolerance parameter used in `np.allclose`
+
+    Returns:
+        np.float64 : probability of detection pattern
+    """
+
+    if np.allclose(mu, 0, atol=atol, rtol=rtol):
+        # no displacement
+        n_modes = cov.shape[0] // 2
+        Q = Qmat(cov, hbar)
+        O = Xmat(n_modes) @ Amat(cov, hbar=hbar)
+        rpt2 = np.concatenate((det_pattern, det_pattern))
+        Os = reduction(O, rpt2)
+        return tor(Os) / np.sqrt(np.linalg.det(Q))
+    det_pattern = np.asarray(det_pattern).astype(np.int8)
+    return threshold_detection_prob_displacement(mu, cov, det_pattern, hbar)
+
+@numba.jit(nopython=True)
+def numba_tor(A): # pragma: no cover
+    """Returns the Torontonian of a matrix using numba.
+
+    For more direct control, you may wish to call :func:`tor_real` or
+    :func:`tor_complex` directly.
+
+    The input matrix is cast to quadruple precision
+    internally for a quadruple precision torontonian computation.
+
+    Args:
+        A (array): a square, symmetric array of even dimensions.
+
+    Returns:
+        np.float64 or np.complex128: the torontonian of matrix A.
+    """
+    n_det = A.shape[0] // 2
+    p_sum = 1.  # empty set is not included in the powerset function so we start at 1
+    for z in powerset(np.arange(n_det)):
+        Z = np.asarray(z)
+        ZZ = np.concatenate((Z, Z + n_det), axis=0)
+        A_ZZ = numba_ix(A, ZZ, ZZ)
+        n = len(Z)
+        p_sum += ((-1) ** n) / np.sqrt(np.linalg.det(np.eye(2*n) - A_ZZ))
+
+    return p_sum * (-1) ** (n_det)