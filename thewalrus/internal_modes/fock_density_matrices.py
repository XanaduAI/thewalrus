# Copyright 2021-2022 Xanadu Quantum Technologies Inc.

# Licensed under the Apache License, Version 2.0 (the "License");
# you may not use this file except in compliance with the License.
# You may obtain a copy of the License at

#     http://www.apache.org/licenses/LICENSE-2.0

# Unless required by applicable law or agreed to in writing, software
# distributed under the License is distributed on an "AS IS" BASIS,
# WITHOUT WARRANTIES OR CONDITIONS OF ANY KIND, either express or implied.
# See the License for the specific language governing permissions and
# limitations under the License.
"""
Set of functions for calculating Fock basis density matrices for heralded states created by PNR measurements on Gaussian states with multiple internal modes
"""

import warnings
import numpy as np
import numba
from scipy.special import factorial

from .._hafnian import nb_binom, nb_ix, find_kept_edges, f_from_matrix
from .utils import (
    nb_Qmat,
    spatial_reps_to_schmidt_reps,
    fact,
    project_onto_local_oscillator,
)
from .pnr_statistics import haf_blocked
from ..quantum import Qmat, Amat


# pylint: disable=too-many-arguments, too-many-statements
@numba.jit(nopython=True, parallel=True, cache=True)
def _density_matrix_single_mode(
    cov, pattern, LO_overlap=None, cutoff=13, hbar=2
):  # pragma: no cover
    """
    numba function (use the wrapper function: density_matrix_multimode)

    density matrix of first mode when heralded by pattern on a zero-displaced Gaussian state,
    and allows for herald modes to contain multiple internal modes per PNR detector.

    Args:
        cov (array): 2MK x 2MK covariance matrix
        pattern (array): M-1 length array of the heralding pattern
        LO_overlap (array): overlap between internal modes and local oscillator
        cutoff (int): photon number cutoff. Should be odd. Even numbers will be rounded up to an odd number
        hbar (float): the value of hbar (default 2)
    """

    M = len(pattern) + 1

    K = cov.shape[0] // (2 * M)

    # filter out all unwanted Schmidt modes in heralded spatial mode

    cov = project_onto_local_oscillator(cov, M, LO_overlap=LO_overlap, hbar=hbar)

    Q = nb_Qmat(cov, hbar=hbar)
    O = np.eye(2 * M * K) - np.linalg.inv(Q)
    A = np.empty_like(O, dtype=np.complex128)
    A[: M * K, :] = O[M * K :, :].conj()
    A[M * K :, :] = O[: M * K, :].conj()

    half_c = (cutoff - 1) // 2

    x = (
        [0]
        + [M * K]
        + [0]
        + list(range(K, M * K))
        + [0]
        + [M * K]
        + [M * K]
        + list(range((M + 1) * K, 2 * M * K))
    )
    x = np.array(x)
    Ax = nb_ix(A, x, x)  # A[np.ix_(x, x)]

    edge_reps = np.array((half_c, half_c, 1) + pattern)
    n_edges = 3 + K * len(pattern)

    assert n_edges == Ax.shape[0] // 2 == 3 + K * (M - 1)

    N_max = 2 * edge_reps.sum()
    N_fixed = 2 * sum(pattern)

    steps = np.prod(edge_reps + 1)

    haf_arr = np.zeros((cutoff + 1, cutoff + 1), dtype=np.complex128)
    for j in numba.prange(steps):
        haf_arr_new = np.zeros_like(haf_arr)
        kept_edges = find_kept_edges(j, edge_reps)

        edges_sum = kept_edges.sum()

        binom_prod = 1.0
        for i in range(3, M + 2):
            binom_prod *= nb_binom(edge_reps[i], kept_edges[i])

        glynn_edges = 2 * kept_edges - edge_reps

        glynn_edges_heralding = spatial_reps_to_schmidt_reps(glynn_edges[3:], K) - (K - 1)
        edge_weights = np.concatenate((glynn_edges[:3], glynn_edges_heralding))
        assert len(edge_weights) == n_edges

        AX_S = np.empty_like(Ax)
        AX_S[:, :n_edges] = edge_weights * Ax[:, n_edges:]
        AX_S[:, n_edges:] = edge_weights * Ax[:, :n_edges]

        f_j = f_from_matrix(AX_S, N_max)

        for i_n in range(kept_edges[0], edge_reps[0] + 1):
            for i_m in range(kept_edges[1], edge_reps[1] + 1):
                for i_oddodd in range(kept_edges[2], edge_reps[2] + 1):
                    n = 2 * i_n + i_oddodd
                    m = 2 * i_m + i_oddodd
                    binom_prod_i = (
                        binom_prod
                        * nb_binom(i_n, kept_edges[0])
                        * nb_binom(i_m, kept_edges[1])
                        * nb_binom(i_oddodd, kept_edges[2])
                    )
                    N = N_fixed + n + m
                    plusminus = (-1) ** ((edges_sum + (n + m) // 2) % 2)
                    haf_arr_new[m, n] = plusminus * binom_prod_i * f_j[N // 2]

        haf_arr += haf_arr_new

    rho = (
<<<<<<< HEAD
        (-1) ** sum(pattern) * haf_arr / (np.sqrt(np.linalg.det(Q).real) * np.prod(fact[np.array(list(pattern))]))
=======
        (-1) ** sum(pattern)
        * haf_arr
        / (np.sqrt(np.linalg.det(Q).real) * np.prod(fact[np.array(pattern)]))
>>>>>>> f45b8482
    )

    for n in range(cutoff):
        for m in range(cutoff):
            rho[n, m] /= np.sqrt(fact[n] * fact[m]) * (2 ** ((N_fixed + n + m) // 2))

    rho = rho[:cutoff, :cutoff]

    return rho


def check_probabilities(probs, atol=1e-08):
    """
    Convenience function for checking that the input is close enough to a probability distribution.

    Args:
        probs (array): probabilities to be tested.
        atol (float): absolute tolerance relative to the normalization.

    Returns:
        (boolean): whether the test passed or not.
    """
    real_probs = probs.real
    imag_probs = probs.imag
    pos_probs = real_probs[real_probs > 0]
    neg_probs = real_probs[real_probs < 0]
    net_prob = sum(pos_probs)
    if np.any(np.abs(imag_probs) > atol * net_prob):
        return False
    if np.any(np.abs(neg_probs) > atol * net_prob):
        return False
    return True


def density_matrix_single_mode(
    cov,
    pattern,
    normalize=False,
    LO_overlap=None,
    cutoff=13,
    hbar=2,
    method="recursive",
    atol=1e-08,
):
    """
    Calculates density matrix of first mode when heralded by pattern on a zero-displaced, M-mode Gaussian state
    where each mode contains K internal modes.

    Args:
        cov (array): 2MK x 2MK covariance matrix
        pattern (dict): heralding pattern total photon number in the spatial modes (int), indexed by spatial mode
        normalize (bool): whether to normalise the output density matrix
        LO_overlap (array): overlap between internal modes and local oscillator
        cutoff (int): photon number cutoff. Should be odd. Even numbers will be rounded up to an odd number
        hbar (float): the value of hbar (default 2)
        method (str): which method to use, "recursive", "non-recursive" or "diagonals"
        atol (float): value for raising warning when testing for valid probabilities
    Returns:
        array[complex]: (cutoff+1, cutoff+1) dimension density matrix
    """

    cov = np.array(cov).astype(np.float64)
    M = len(pattern) + 1
    K = cov.shape[0] // (2 * M)
    if not set(list(pattern.keys())).issubset(set(list(np.arange(M)))):
        raise ValueError("Keys of pattern must correspond to all but one spatial mode")
    N_nums = tuple(pattern.values())
    HM = list(set(list(np.arange(M))).difference(list(pattern.keys())))[0]
    if LO_overlap is not None:
        if not K == LO_overlap.shape[0]:
            raise ValueError("Number of overlaps with LO must match number of internal modes")
        if not (np.linalg.norm(LO_overlap) < 1 or np.allclose(np.linalg.norm(LO_overlap), 1)):
            raise ValueError("Norm of overlaps must not be greater than 1")

    # swapping the spatial modes around such that we are heralding in spatial mode 0
    if HM != 0:
        swapV = list(range(M))
        (swapV[0], swapV[HM]) = (swapV[HM], swapV[0])
        perm = (np.arange(M * K).reshape(M, K))[swapV].flatten()
        double_perm = np.concatenate([perm, perm + M * K])
        cov = cov[:, double_perm][double_perm]

    if method == "recursive":
        vals = _density_matrix_single_mode(cov, N_nums, LO_overlap, cutoff, hbar)
        if check_probabilities(np.diag(vals), atol=atol) is False:
            warnings.warn(
                "Some of the diagonal elements of the density matrix are significantly negative or have significant imaginary parts. Try using the `non-recursive` method instead.",
                UserWarning,
            )
        if normalize:
            vals = vals / np.trace(vals).real
        return vals
    if method in ["non-recursive", "diagonals"]:
        cov = project_onto_local_oscillator(cov, M, LO_overlap=LO_overlap, hbar=hbar)
        A = Amat(cov)
        Q = Qmat(cov)
        pref = 1 / np.sqrt(np.linalg.det(Q).real)
        blocks = np.arange(K * M).reshape([M, K])
        dm = np.zeros([cutoff, cutoff], dtype=np.complex128)
        if method == "non-recursive":
            num_modes = M * K
            block_size = K
            for i in range(cutoff):
                for j in range(i + 1):
                    if (i - j) % 2 == 0:
                        patt_long = (j,) + N_nums + ((i - j) // 2,)
                        new_blocks = np.concatenate((blocks, np.array([K + blocks[-1]])), axis=0)
                        perm = (
                            list(range(num_modes))
                            + list(range(block_size))
                            + list(range(num_modes, 2 * num_modes))
                            + list(range(block_size))
                        )
                        Aperm = A[:, perm][perm]
                        dm[j, i] = (
                            pref
                            * haf_blocked(Aperm, blocks=new_blocks, repeats=patt_long)
                            / (
                                np.prod(factorial(patt_long[1:-1]))
                                * np.sqrt(factorial(i) * factorial(j))
                            )
                        )
                        dm[i, j] = np.conj(dm[j, i])
                    else:
                        dm[i, j] = 0
                        dm[j, i] = 0
        else:
            for i in range(cutoff):
<<<<<<< HEAD
                patt_long = (i,)+ N_nums
                dm[i, i] = pref * np.real(
                    haf_blocked(A, blocks=blocks, repeats=patt_long) / np.prod(factorial(patt_long))
=======
                patt_long = [i] + N_nums
                dm[i, i] = (
                    pref
                    * haf_blocked(A, blocks=blocks, repeats=patt_long)
                    / np.prod(factorial(patt_long))
>>>>>>> f45b8482
                )
        if normalize:
            dm = dm / np.trace(dm)
        return dm

    raise ValueError("Unknown method for density_matrix_single_mode")<|MERGE_RESOLUTION|>--- conflicted
+++ resolved
@@ -130,13 +130,9 @@
         haf_arr += haf_arr_new
 
     rho = (
-<<<<<<< HEAD
-        (-1) ** sum(pattern) * haf_arr / (np.sqrt(np.linalg.det(Q).real) * np.prod(fact[np.array(list(pattern))]))
-=======
         (-1) ** sum(pattern)
         * haf_arr
-        / (np.sqrt(np.linalg.det(Q).real) * np.prod(fact[np.array(pattern)]))
->>>>>>> f45b8482
+        / (np.sqrt(np.linalg.det(Q).real) * np.prod(fact[np.array(list(pattern))]))
     )
 
     for n in range(cutoff):
@@ -265,17 +261,11 @@
                         dm[j, i] = 0
         else:
             for i in range(cutoff):
-<<<<<<< HEAD
-                patt_long = (i,)+ N_nums
-                dm[i, i] = pref * np.real(
-                    haf_blocked(A, blocks=blocks, repeats=patt_long) / np.prod(factorial(patt_long))
-=======
-                patt_long = [i] + N_nums
+                patt_long = (i,) + N_nums
                 dm[i, i] = (
                     pref
                     * haf_blocked(A, blocks=blocks, repeats=patt_long)
                     / np.prod(factorial(patt_long))
->>>>>>> f45b8482
                 )
         if normalize:
             dm = dm / np.trace(dm)
